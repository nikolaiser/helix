pub(crate) mod dap;
pub(crate) mod engine;
pub(crate) mod lsp;
pub mod plugin;
pub(crate) mod typed;

pub use dap::*;
use helix_vcs::Hunk;
pub use lsp::*;

pub use engine::ScriptingEngine;
use tokio::sync::oneshot;
use tui::widgets::Row;
pub use typed::*;

use helix_core::{
    char_idx_at_visual_offset, comment,
    doc_formatter::TextFormat,
    encoding, find_first_non_whitespace_char, find_workspace, graphemes,
    history::UndoKind,
    increment, indent,
    indent::IndentStyle,
    line_ending::{get_line_ending_of_str, line_end_char_index, str_is_line_ending},
    match_brackets,
    movement::{self, move_vertically_visual, Direction},
    object, pos_at_coords,
    regex::{self, Regex, RegexBuilder},
    search::{self, CharMatcher},
    selection, shellwords, surround,
    syntax::LanguageServerFeature,
    text_annotations::TextAnnotations,
    textobject,
    tree_sitter::Node,
    unicode::width::UnicodeWidthChar,
    visual_offset_from_block, Deletion, LineEnding, Position, Range, Rope, RopeGraphemes,
    RopeReader, RopeSlice, Selection, SmallVec, Tendril, Transaction,
};
use helix_view::{
    document::{FormatterError, Mode, SCRATCH_BUFFER_NAME},
    editor::{Action, CompleteAction},
    info::Info,
    input::KeyEvent,
    keyboard::KeyCode,
    tree,
    view::View,
    Document, DocumentId, Editor, ViewId,
};

use anyhow::{anyhow, bail, ensure, Context as _};
use fuzzy_matcher::FuzzyMatcher;
use insert::*;
use movement::Movement;

use crate::{
    args,
    compositor::{self, Component, Compositor},
    filter_picker_entry,
    job::Callback,
    keymap::ReverseKeymap,
    ui::{
        self, editor::InsertEvent, lsp::SignatureHelp, overlay::overlaid, CompletionItem, Picker,
        Popup, Prompt, PromptEvent,
    },
};

use crate::job::{self, Jobs};
use futures_util::{stream::FuturesUnordered, StreamExt, TryStreamExt};
use std::{collections::HashMap, fmt, future::Future};
use std::{collections::HashSet, num::NonZeroUsize};

use std::{
    borrow::Cow,
    path::{Path, PathBuf},
};

use once_cell::sync::Lazy;
use serde::de::{self, Deserialize, Deserializer};

use grep_regex::RegexMatcherBuilder;
use grep_searcher::{sinks, BinaryDetection, SearcherBuilder};
use ignore::{DirEntry, WalkBuilder, WalkState};
use tokio_stream::wrappers::UnboundedReceiverStream;

pub type OnKeyCallback = Box<dyn FnOnce(&mut Context, KeyEvent)>;

#[repr(C)]
pub struct Context<'a> {
    pub register: Option<char>,
    pub count: Option<NonZeroUsize>,
    pub editor: &'a mut Editor,

    pub callback: Option<crate::compositor::Callback>,
    pub on_next_key_callback: Option<OnKeyCallback>,
    pub jobs: &'a mut Jobs,
}

impl<'a> Context<'a> {
    /// Push a new component onto the compositor.
    pub fn push_layer(&mut self, component: Box<dyn Component>) {
        self.callback = Some(Box::new(|compositor: &mut Compositor, _| {
            compositor.push(component)
        }));
    }

    /// Call `replace_or_push` on the Compositor
    pub fn replace_or_push_layer<T: Component>(&mut self, id: &'static str, component: T) {
        self.callback = Some(Box::new(move |compositor: &mut Compositor, _| {
            compositor.replace_or_push(id, component);
        }));
    }

    #[inline]
    pub fn on_next_key(
        &mut self,
        on_next_key_callback: impl FnOnce(&mut Context, KeyEvent) + 'static,
    ) {
        self.on_next_key_callback = Some(Box::new(on_next_key_callback));
    }

    #[inline]
    pub fn callback<T, F>(
        &mut self,
        call: impl Future<Output = helix_lsp::Result<serde_json::Value>> + 'static + Send,
        callback: F,
    ) where
        T: for<'de> serde::Deserialize<'de> + Send + 'static,
        F: FnOnce(&mut Editor, &mut Compositor, T) + Send + 'static,
    {
        self.jobs.callback(make_job_callback(call, callback));
    }

    /// Returns 1 if no explicit count was provided
    #[inline]
    pub fn count(&self) -> usize {
        self.count.map_or(1, |v| v.get())
    }
}

#[inline]
fn make_job_callback<T, F>(
    call: impl Future<Output = helix_lsp::Result<serde_json::Value>> + 'static + Send,
    callback: F,
) -> std::pin::Pin<Box<impl Future<Output = Result<Callback, anyhow::Error>>>>
where
    T: for<'de> serde::Deserialize<'de> + Send + 'static,
    F: FnOnce(&mut Editor, &mut Compositor, T) + Send + 'static,
{
    Box::pin(async move {
        let json = call.await?;
        let response = serde_json::from_value(json)?;
        let call: job::Callback = Callback::EditorCompositor(Box::new(
            move |editor: &mut Editor, compositor: &mut Compositor| {
                callback(editor, compositor, response)
            },
        ));
        Ok(call)
    })
}

use helix_view::{align_view, Align};

/// A MappableCommand is either a static command like "jump_view_up" or a Typable command like
/// :format. It causes a side-effect on the state (usually by creating and applying a transaction).
/// Both of these types of commands can be mapped with keybindings in the config.toml.
#[derive(Clone)]
pub enum MappableCommand {
    Typable {
        name: String,
        args: Vec<String>,
        doc: String,
    },
    Static {
        name: &'static str,
        fun: fn(cx: &mut Context),
        doc: &'static str,
    },
}

macro_rules! static_commands {
    ( $($name:ident, $doc:literal,)* ) => {
        $(
            #[allow(non_upper_case_globals)]
            pub const $name: Self = Self::Static {
                name: stringify!($name),
                fun: $name,
                doc: $doc
            };
        )*

        pub const STATIC_COMMAND_LIST: &'static [Self] = &[
            $( Self::$name, )*
        ];
    }
}

impl MappableCommand {
    pub fn execute(&self, cx: &mut Context) {
        log::info!("Running command");

        match &self {
            Self::Typable { name, args, doc: _ } => {
                let args: Vec<Cow<str>> = args.iter().map(Cow::from).collect();
                // TODO: Swap the order to allow overriding the existing commands?
                if let Some(command) = typed::TYPABLE_COMMAND_MAP.get(name.as_str()) {
                    let mut cx = compositor::Context {
                        editor: cx.editor,
                        jobs: cx.jobs,
                        scroll: None,
                    };
                    if let Err(e) = (command.fun)(&mut cx, &args[..], PromptEvent::Validate) {
                        cx.editor.set_error(format!("{}", e));
                    }
                } else {
                    ScriptingEngine::call_function_if_global_exists(cx, name, args);
                }
            }
            Self::Static { fun, .. } => (fun)(cx),
        }
    }

    pub fn name(&self) -> &str {
        match &self {
            Self::Typable { name, .. } => name,
            Self::Static { name, .. } => name,
        }
    }

    pub fn doc(&self) -> &str {
        match &self {
            Self::Typable { doc, .. } => doc,
            Self::Static { doc, .. } => doc,
        }
    }

    #[rustfmt::skip]
    static_commands!(
        no_op, "Do nothing",
        move_char_left, "Move left",
        move_char_right, "Move right",
        move_line_up, "Move up",
        move_line_down, "Move down",
        move_visual_line_up, "Move up",
        move_visual_line_down, "Move down",
        extend_char_left, "Extend left",
        extend_char_right, "Extend right",
        extend_line_up, "Extend up",
        extend_line_down, "Extend down",
        extend_visual_line_up, "Extend up",
        extend_visual_line_down, "Extend down",
        copy_selection_on_next_line, "Copy selection on next line",
        copy_selection_on_prev_line, "Copy selection on previous line",
        move_next_word_start, "Move to start of next word",
        move_prev_word_start, "Move to start of previous word",
        move_next_word_end, "Move to end of next word",
        move_prev_word_end, "Move to end of previous word",
        move_next_long_word_start, "Move to start of next long word",
        move_prev_long_word_start, "Move to start of previous long word",
        move_next_long_word_end, "Move to end of next long word",
        move_prev_long_word_end, "Move to end of previous long word",
        move_parent_node_end, "Move to end of the parent node",
        move_parent_node_start, "Move to beginning of the parent node",
        extend_next_word_start, "Extend to start of next word",
        extend_prev_word_start, "Extend to start of previous word",
        extend_next_word_end, "Extend to end of next word",
        extend_prev_word_end, "Extend to end of previous word",
        extend_next_long_word_start, "Extend to start of next long word",
        extend_prev_long_word_start, "Extend to start of previous long word",
        extend_next_long_word_end, "Extend to end of next long word",
        extend_prev_long_word_end, "Extend to end of prev long word",
        extend_parent_node_end, "Extend to end of the parent node",
        extend_parent_node_start, "Extend to beginning of the parent node",
        find_till_char, "Move till next occurrence of char",
        find_next_char, "Move to next occurrence of char",
        extend_till_char, "Extend till next occurrence of char",
        extend_next_char, "Extend to next occurrence of char",
        till_prev_char, "Move till previous occurrence of char",
        find_prev_char, "Move to previous occurrence of char",
        extend_till_prev_char, "Extend till previous occurrence of char",
        extend_prev_char, "Extend to previous occurrence of char",
        repeat_last_motion, "Repeat last motion",
        replace, "Replace with new char",
        switch_case, "Switch (toggle) case",
        switch_to_uppercase, "Switch to uppercase",
        switch_to_lowercase, "Switch to lowercase",
        page_up, "Move page up",
        page_down, "Move page down",
        half_page_up, "Move half page up",
        half_page_down, "Move half page down",
        select_all, "Select whole document",
        select_regex, "Select all regex matches inside selections",
        split_selection, "Split selections on regex matches",
        split_selection_on_newline, "Split selection on newlines",
        merge_selections, "Merge selections",
        merge_consecutive_selections, "Merge consecutive selections",
        search, "Search for regex pattern",
        rsearch, "Reverse search for regex pattern",
        search_next, "Select next search match",
        search_prev, "Select previous search match",
        extend_search_next, "Add next search match to selection",
        extend_search_prev, "Add previous search match to selection",
        search_selection, "Use current selection as search pattern",
        make_search_word_bounded, "Modify current search to make it word bounded",
        global_search, "Global search in workspace folder",
        extend_line, "Select current line, if already selected, extend to another line based on the anchor",
        extend_line_below, "Select current line, if already selected, extend to next line",
        extend_line_above, "Select current line, if already selected, extend to previous line",
        extend_to_line_bounds, "Extend selection to line bounds",
        shrink_to_line_bounds, "Shrink selection to line bounds",
        delete_selection, "Delete selection",
        delete_selection_noyank, "Delete selection without yanking",
        change_selection, "Change selection",
        change_selection_noyank, "Change selection without yanking",
        collapse_selection, "Collapse selection into single cursor",
        flip_selections, "Flip selection cursor and anchor",
        ensure_selections_forward, "Ensure all selections face forward",
        insert_mode, "Insert before selection",
        append_mode, "Append after selection",
        command_mode, "Enter command mode",
        file_picker, "Open file picker",
        file_picker_in_current_buffer_directory, "Open file picker at current buffers's directory",
        file_picker_in_current_directory, "Open file picker at current working directory",
        code_action, "Perform code action",
        buffer_picker, "Open buffer picker",
        jumplist_picker, "Open jumplist picker",
        symbol_picker, "Open symbol picker",
        select_references_to_symbol_under_cursor, "Select symbol references",
        workspace_symbol_picker, "Open workspace symbol picker",
        diagnostics_picker, "Open diagnostic picker",
        workspace_diagnostics_picker, "Open workspace diagnostic picker",
        last_picker, "Open last picker",
        insert_at_line_start, "Insert at start of line",
        insert_at_line_end, "Insert at end of line",
        open_below, "Open new line below selection",
        open_above, "Open new line above selection",
        normal_mode, "Enter normal mode",
        select_mode, "Enter selection extend mode",
        exit_select_mode, "Exit selection mode",
        goto_definition, "Goto definition",
        goto_declaration, "Goto declaration",
        add_newline_above, "Add newline above",
        add_newline_below, "Add newline below",
        goto_type_definition, "Goto type definition",
        goto_implementation, "Goto implementation",
        goto_file_start, "Goto line number <n> else file start",
        goto_file_end, "Goto file end",
        goto_file, "Goto files in selection",
        goto_file_hsplit, "Goto files in selection (hsplit)",
        goto_file_vsplit, "Goto files in selection (vsplit)",
        goto_reference, "Goto references",
        goto_window_top, "Goto window top",
        goto_window_center, "Goto window center",
        goto_window_bottom, "Goto window bottom",
        goto_last_accessed_file, "Goto last accessed file",
        goto_last_modified_file, "Goto last modified file",
        goto_last_modification, "Goto last modification",
        goto_line, "Goto line",
        goto_last_line, "Goto last line",
        goto_first_diag, "Goto first diagnostic",
        goto_last_diag, "Goto last diagnostic",
        goto_next_diag, "Goto next diagnostic",
        goto_prev_diag, "Goto previous diagnostic",
        goto_next_change, "Goto next change",
        goto_prev_change, "Goto previous change",
        goto_first_change, "Goto first change",
        goto_last_change, "Goto last change",
        goto_line_start, "Goto line start",
        goto_line_end, "Goto line end",
        goto_next_buffer, "Goto next buffer",
        goto_previous_buffer, "Goto previous buffer",
        goto_line_end_newline, "Goto newline at line end",
        goto_first_nonwhitespace, "Goto first non-blank in line",
        trim_selections, "Trim whitespace from selections",
        extend_to_line_start, "Extend to line start",
        extend_to_first_nonwhitespace, "Extend to first non-blank in line",
        extend_to_line_end, "Extend to line end",
        extend_to_line_end_newline, "Extend to line end",
        signature_help, "Show signature help",
        smart_tab, "Insert tab if all cursors have all whitespace to their left; otherwise, run a separate command.",
        insert_tab, "Insert tab char",
        insert_newline, "Insert newline char",
        delete_char_backward, "Delete previous char",
        delete_char_forward, "Delete next char",
        delete_word_backward, "Delete previous word",
        delete_word_forward, "Delete next word",
        kill_to_line_start, "Delete till start of line",
        kill_to_line_end, "Delete till end of line",
        undo, "Undo change",
        redo, "Redo change",
        earlier, "Move backward in history",
        later, "Move forward in history",
        commit_undo_checkpoint, "Commit changes to new checkpoint",
        yank, "Yank selection",
        yank_to_clipboard, "Yank selections to clipboard",
        yank_to_primary_clipboard, "Yank selections to primary clipboard",
        yank_joined, "Join and yank selections",
        yank_joined_to_clipboard, "Join and yank selections to clipboard",
        yank_main_selection_to_clipboard, "Yank main selection to clipboard",
        yank_joined_to_primary_clipboard, "Join and yank selections to primary clipboard",
        yank_main_selection_to_primary_clipboard, "Yank main selection to primary clipboard",
        replace_with_yanked, "Replace with yanked text",
        replace_selections_with_clipboard, "Replace selections by clipboard content",
        replace_selections_with_primary_clipboard, "Replace selections by primary clipboard",
        paste_after, "Paste after selection",
        paste_before, "Paste before selection",
        paste_clipboard_after, "Paste clipboard after selections",
        paste_clipboard_before, "Paste clipboard before selections",
        paste_primary_clipboard_after, "Paste primary clipboard after selections",
        paste_primary_clipboard_before, "Paste primary clipboard before selections",
        indent, "Indent selection",
        unindent, "Unindent selection",
        format_selections, "Format selection",
        join_selections, "Join lines inside selection",
        join_selections_space, "Join lines inside selection and select spaces",
        keep_selections, "Keep selections matching regex",
        remove_selections, "Remove selections matching regex",
        align_selections, "Align selections in column",
        keep_primary_selection, "Keep primary selection",
        remove_primary_selection, "Remove primary selection",
        completion, "Invoke completion popup",
        hover, "Show docs for item under cursor",
        toggle_comments, "Comment/uncomment selections",
        rotate_selections_forward, "Rotate selections forward",
        rotate_selections_backward, "Rotate selections backward",
        rotate_selection_contents_forward, "Rotate selection contents forward",
        rotate_selection_contents_backward, "Rotate selections contents backward",
        reverse_selection_contents, "Reverse selections contents",
        expand_selection, "Expand selection to parent syntax node",
        shrink_selection, "Shrink selection to previously expanded syntax node",
        select_next_sibling, "Select next sibling in syntax tree",
        select_prev_sibling, "Select previous sibling in syntax tree",
        jump_forward, "Jump forward on jumplist",
        jump_backward, "Jump backward on jumplist",
        save_selection, "Save current selection to jumplist",
        jump_view_right, "Jump to right split",
        jump_view_left, "Jump to left split",
        jump_view_up, "Jump to split above",
        jump_view_down, "Jump to split below",
        swap_view_right, "Swap with right split",
        swap_view_left, "Swap with left split",
        swap_view_up, "Swap with split above",
        swap_view_down, "Swap with split below",
        transpose_view, "Transpose splits",
        rotate_view, "Goto next window",
        rotate_view_reverse, "Goto previous window",
        hsplit, "Horizontal bottom split",
        hsplit_new, "Horizontal bottom split scratch buffer",
        vsplit, "Vertical right split",
        vsplit_new, "Vertical right split scratch buffer",
        wclose, "Close window",
        wonly, "Close windows except current",
        select_register, "Select register",
        insert_register, "Insert register",
        align_view_middle, "Align view middle",
        align_view_top, "Align view top",
        align_view_center, "Align view center",
        align_view_bottom, "Align view bottom",
        scroll_up, "Scroll view up",
        scroll_down, "Scroll view down",
        match_brackets, "Goto matching bracket",
        surround_add, "Surround add",
        surround_replace, "Surround replace",
        surround_delete, "Surround delete",
        select_textobject_around, "Select around object",
        select_textobject_inner, "Select inside object",
        goto_next_function, "Goto next function",
        goto_prev_function, "Goto previous function",
        goto_next_class, "Goto next type definition",
        goto_prev_class, "Goto previous type definition",
        goto_next_parameter, "Goto next parameter",
        goto_prev_parameter, "Goto previous parameter",
        goto_next_comment, "Goto next comment",
        goto_prev_comment, "Goto previous comment",
        goto_next_test, "Goto next test",
        goto_prev_test, "Goto previous test",
        goto_next_paragraph, "Goto next paragraph",
        goto_prev_paragraph, "Goto previous paragraph",
        dap_launch, "Launch debug target",
        dap_restart, "Restart debugging session",
        dap_toggle_breakpoint, "Toggle breakpoint",
        dap_continue, "Continue program execution",
        dap_pause, "Pause program execution",
        dap_step_in, "Step in",
        dap_step_out, "Step out",
        dap_next, "Step to next",
        dap_variables, "List variables",
        dap_terminate, "End debug session",
        dap_edit_condition, "Edit breakpoint condition on current line",
        dap_edit_log, "Edit breakpoint log message on current line",
        dap_switch_thread, "Switch current thread",
        dap_switch_stack_frame, "Switch stack frame",
        dap_enable_exceptions, "Enable exception breakpoints",
        dap_disable_exceptions, "Disable exception breakpoints",
        shell_pipe, "Pipe selections through shell command",
        shell_pipe_to, "Pipe selections into shell command ignoring output",
        shell_insert_output, "Insert shell command output before selections",
        shell_append_output, "Append shell command output after selections",
        shell_keep_pipe, "Filter selections with shell predicate",
        suspend, "Suspend and return to shell",
        rename_symbol, "Rename symbol",
        increment, "Increment item under cursor",
        decrement, "Decrement item under cursor",
        record_macro, "Record macro",
        replay_macro, "Replay macro",
        command_palette, "Open command palette",
    );
}

impl fmt::Debug for MappableCommand {
    fn fmt(&self, f: &mut std::fmt::Formatter<'_>) -> std::fmt::Result {
        match self {
            MappableCommand::Static { name, .. } => {
                f.debug_tuple("MappableCommand").field(name).finish()
            }
            MappableCommand::Typable { name, args, .. } => f
                .debug_tuple("MappableCommand")
                .field(name)
                .field(args)
                .finish(),
        }
    }
}

impl fmt::Display for MappableCommand {
    fn fmt(&self, f: &mut std::fmt::Formatter<'_>) -> std::fmt::Result {
        f.write_str(self.name())
    }
}

impl std::str::FromStr for MappableCommand {
    type Err = anyhow::Error;

    fn from_str(s: &str) -> Result<Self, Self::Err> {
        if let Some(suffix) = s.strip_prefix(':') {
            let mut typable_command = suffix.split(' ').map(|arg| arg.trim());
            let name = typable_command
                .next()
                .ok_or_else(|| anyhow!("Expected typable command name"))?;
            let args = typable_command
                .map(|s| s.to_owned())
                .collect::<Vec<String>>();
            typed::TYPABLE_COMMAND_MAP
                .get(name)
                .map(|cmd| MappableCommand::Typable {
                    name: cmd.name.to_owned(),
                    doc: format!(":{} {:?}", cmd.name, args),
                    args: args.clone(),
                })
                .or_else(|| {
                    if let Some(doc) = self::engine::ScriptingEngine::engine_get_doc(name) {
                        Some(MappableCommand::Typable {
                            name: name.to_owned(),
                            args,
                            doc,
                        })
                    } else if self::engine::ScriptingEngine::is_exported(name) {
                        Some(MappableCommand::Typable {
                            name: name.to_owned(),
                            args,
                            doc: "plugin function".to_string(),
                        })
                    } else {
                        None
                    }
                })
                .ok_or_else(|| anyhow!("No TypableCommand named '{}'", s))
        } else {
            MappableCommand::STATIC_COMMAND_LIST
                .iter()
                .find(|cmd| cmd.name() == s)
                .cloned()
                .ok_or_else(|| anyhow!("No command named '{}'", s))
        }
    }
}

impl<'de> Deserialize<'de> for MappableCommand {
    fn deserialize<D>(deserializer: D) -> Result<Self, D::Error>
    where
        D: Deserializer<'de>,
    {
        let s = String::deserialize(deserializer)?;
        s.parse().map_err(de::Error::custom)
    }
}

impl PartialEq for MappableCommand {
    fn eq(&self, other: &Self) -> bool {
        match (self, other) {
            (
                MappableCommand::Typable {
                    name: first_name,
                    args: first_args,
                    ..
                },
                MappableCommand::Typable {
                    name: second_name,
                    args: second_args,
                    ..
                },
            ) => first_name == second_name && first_args == second_args,
            (
                MappableCommand::Static {
                    name: first_name, ..
                },
                MappableCommand::Static {
                    name: second_name, ..
                },
            ) => first_name == second_name,
            _ => false,
        }
    }
}

fn no_op(_cx: &mut Context) {}

type MoveFn =
    fn(RopeSlice, Range, Direction, usize, Movement, &TextFormat, &mut TextAnnotations) -> Range;

fn move_impl(cx: &mut Context, move_fn: MoveFn, dir: Direction, behaviour: Movement) {
    let count = cx.count();
    let (view, doc) = current!(cx.editor);
    let text = doc.text().slice(..);
    let text_fmt = doc.text_format(view.inner_area(doc).width, None);
    let mut annotations = view.text_annotations(doc, None);

    let selection = doc.selection(view.id).clone().transform(|range| {
        move_fn(
            text,
            range,
            dir,
            count,
            behaviour,
            &text_fmt,
            &mut annotations,
        )
    });
    doc.set_selection(view.id, selection);
}

use helix_core::movement::{move_horizontally, move_vertically};

fn move_char_left(cx: &mut Context) {
    move_impl(cx, move_horizontally, Direction::Backward, Movement::Move)
}

fn move_char_right(cx: &mut Context) {
    move_impl(cx, move_horizontally, Direction::Forward, Movement::Move)
}

fn move_line_up(cx: &mut Context) {
    move_impl(cx, move_vertically, Direction::Backward, Movement::Move)
}

fn move_line_down(cx: &mut Context) {
    move_impl(cx, move_vertically, Direction::Forward, Movement::Move)
}

fn move_visual_line_up(cx: &mut Context) {
    move_impl(
        cx,
        move_vertically_visual,
        Direction::Backward,
        Movement::Move,
    )
}

fn move_visual_line_down(cx: &mut Context) {
    move_impl(
        cx,
        move_vertically_visual,
        Direction::Forward,
        Movement::Move,
    )
}

fn extend_char_left(cx: &mut Context) {
    move_impl(cx, move_horizontally, Direction::Backward, Movement::Extend)
}

fn extend_char_right(cx: &mut Context) {
    move_impl(cx, move_horizontally, Direction::Forward, Movement::Extend)
}

fn extend_line_up(cx: &mut Context) {
    move_impl(cx, move_vertically, Direction::Backward, Movement::Extend)
}

fn extend_line_down(cx: &mut Context) {
    move_impl(cx, move_vertically, Direction::Forward, Movement::Extend)
}

fn extend_visual_line_up(cx: &mut Context) {
    move_impl(
        cx,
        move_vertically_visual,
        Direction::Backward,
        Movement::Extend,
    )
}

fn extend_visual_line_down(cx: &mut Context) {
    move_impl(
        cx,
        move_vertically_visual,
        Direction::Forward,
        Movement::Extend,
    )
}

fn goto_line_end_impl(view: &mut View, doc: &mut Document, movement: Movement) {
    let text = doc.text().slice(..);

    let selection = doc.selection(view.id).clone().transform(|range| {
        let line = range.cursor_line(text);
        let line_start = text.line_to_char(line);

        let pos = graphemes::prev_grapheme_boundary(text, line_end_char_index(&text, line))
            .max(line_start);

        range.put_cursor(text, pos, movement == Movement::Extend)
    });
    doc.set_selection(view.id, selection);
}

fn goto_line_end(cx: &mut Context) {
    let (view, doc) = current!(cx.editor);
    goto_line_end_impl(
        view,
        doc,
        if cx.editor.mode == Mode::Select {
            Movement::Extend
        } else {
            Movement::Move
        },
    )
}

fn extend_to_line_end(cx: &mut Context) {
    let (view, doc) = current!(cx.editor);
    goto_line_end_impl(view, doc, Movement::Extend)
}

fn goto_line_end_newline_impl(view: &mut View, doc: &mut Document, movement: Movement) {
    let text = doc.text().slice(..);

    let selection = doc.selection(view.id).clone().transform(|range| {
        let line = range.cursor_line(text);
        let pos = line_end_char_index(&text, line);

        range.put_cursor(text, pos, movement == Movement::Extend)
    });
    doc.set_selection(view.id, selection);
}

fn goto_line_end_newline(cx: &mut Context) {
    let (view, doc) = current!(cx.editor);
    goto_line_end_newline_impl(
        view,
        doc,
        if cx.editor.mode == Mode::Select {
            Movement::Extend
        } else {
            Movement::Move
        },
    )
}

fn extend_to_line_end_newline(cx: &mut Context) {
    let (view, doc) = current!(cx.editor);
    goto_line_end_newline_impl(view, doc, Movement::Extend)
}

fn goto_line_start_impl(view: &mut View, doc: &mut Document, movement: Movement) {
    let text = doc.text().slice(..);

    let selection = doc.selection(view.id).clone().transform(|range| {
        let line = range.cursor_line(text);

        // adjust to start of the line
        let pos = text.line_to_char(line);
        range.put_cursor(text, pos, movement == Movement::Extend)
    });
    doc.set_selection(view.id, selection);
}

fn goto_line_start(cx: &mut Context) {
    let (view, doc) = current!(cx.editor);
    goto_line_start_impl(
        view,
        doc,
        if cx.editor.mode == Mode::Select {
            Movement::Extend
        } else {
            Movement::Move
        },
    )
}

fn goto_next_buffer(cx: &mut Context) {
    goto_buffer(cx.editor, Direction::Forward);
}

fn goto_previous_buffer(cx: &mut Context) {
    goto_buffer(cx.editor, Direction::Backward);
}

fn goto_buffer(editor: &mut Editor, direction: Direction) {
    let current = view!(editor).doc;

    let id = match direction {
        Direction::Forward => {
            let iter = editor.documents.keys();
            let mut iter = iter.skip_while(|id| *id != &current);
            iter.next(); // skip current item
            iter.next().or_else(|| editor.documents.keys().next())
        }
        Direction::Backward => {
            let iter = editor.documents.keys();
            let mut iter = iter.rev().skip_while(|id| *id != &current);
            iter.next(); // skip current item
            iter.next().or_else(|| editor.documents.keys().rev().next())
        }
    }
    .unwrap();

    let id = *id;

    editor.switch(id, Action::Replace);
}

fn extend_to_line_start(cx: &mut Context) {
    let (view, doc) = current!(cx.editor);
    goto_line_start_impl(view, doc, Movement::Extend)
}

fn kill_to_line_start(cx: &mut Context) {
    delete_by_selection_insert_mode(
        cx,
        move |text, range| {
            let line = range.cursor_line(text);
            let first_char = text.line_to_char(line);
            let anchor = range.cursor(text);
            let head = if anchor == first_char && line != 0 {
                // select until previous line
                line_end_char_index(&text, line - 1)
            } else if let Some(pos) = find_first_non_whitespace_char(text.line(line)) {
                if first_char + pos < anchor {
                    // select until first non-blank in line if cursor is after it
                    first_char + pos
                } else {
                    // select until start of line
                    first_char
                }
            } else {
                // select until start of line
                first_char
            };
            (head, anchor)
        },
        Direction::Backward,
    );
}

fn kill_to_line_end(cx: &mut Context) {
    delete_by_selection_insert_mode(
        cx,
        |text, range| {
            let line = range.cursor_line(text);
            let line_end_pos = line_end_char_index(&text, line);
            let pos = range.cursor(text);

            // if the cursor is on the newline char delete that
            if pos == line_end_pos {
                (pos, text.line_to_char(line + 1))
            } else {
                (pos, line_end_pos)
            }
        },
        Direction::Forward,
    );
}

fn goto_first_nonwhitespace(cx: &mut Context) {
    let (view, doc) = current!(cx.editor);

    goto_first_nonwhitespace_impl(
        view,
        doc,
        if cx.editor.mode == Mode::Select {
            Movement::Extend
        } else {
            Movement::Move
        },
    )
}

fn extend_to_first_nonwhitespace(cx: &mut Context) {
    let (view, doc) = current!(cx.editor);
    goto_first_nonwhitespace_impl(view, doc, Movement::Extend)
}

fn goto_first_nonwhitespace_impl(view: &mut View, doc: &mut Document, movement: Movement) {
    let text = doc.text().slice(..);

    let selection = doc.selection(view.id).clone().transform(|range| {
        let line = range.cursor_line(text);

        if let Some(pos) = find_first_non_whitespace_char(text.line(line)) {
            let pos = pos + text.line_to_char(line);
            range.put_cursor(text, pos, movement == Movement::Extend)
        } else {
            range
        }
    });
    doc.set_selection(view.id, selection);
}

fn trim_selections(cx: &mut Context) {
    let (view, doc) = current!(cx.editor);
    let text = doc.text().slice(..);

    let ranges: SmallVec<[Range; 1]> = doc
        .selection(view.id)
        .iter()
        .filter_map(|range| {
            if range.is_empty() || range.slice(text).chars().all(|ch| ch.is_whitespace()) {
                return None;
            }
            let mut start = range.from();
            let mut end = range.to();
            start = movement::skip_while(text, start, |x| x.is_whitespace()).unwrap_or(start);
            end = movement::backwards_skip_while(text, end, |x| x.is_whitespace()).unwrap_or(end);
            Some(Range::new(start, end).with_direction(range.direction()))
        })
        .collect();

    if !ranges.is_empty() {
        let primary = doc.selection(view.id).primary();
        let idx = ranges
            .iter()
            .position(|range| range.overlaps(&primary))
            .unwrap_or(ranges.len() - 1);
        doc.set_selection(view.id, Selection::new(ranges, idx));
    } else {
        collapse_selection(cx);
        keep_primary_selection(cx);
    };
}

// align text in selection
#[allow(deprecated)]
fn align_selections(cx: &mut Context) {
    use helix_core::visual_coords_at_pos;

    let (view, doc) = current!(cx.editor);
    let text = doc.text().slice(..);
    let selection = doc.selection(view.id);

    let tab_width = doc.tab_width();
    let mut column_widths: Vec<Vec<_>> = Vec::new();
    let mut last_line = text.len_lines() + 1;
    let mut col = 0;

    for range in selection {
        let coords = visual_coords_at_pos(text, range.head, tab_width);
        let anchor_coords = visual_coords_at_pos(text, range.anchor, tab_width);

        if coords.row != anchor_coords.row {
            cx.editor
                .set_error("align cannot work with multi line selections");
            return;
        }

        col = if coords.row == last_line { col + 1 } else { 0 };

        if col >= column_widths.len() {
            column_widths.push(Vec::new());
        }
        column_widths[col].push((range.from(), coords.col));

        last_line = coords.row;
    }

    let mut changes = Vec::with_capacity(selection.len());

    // Account for changes on each row
    let len = column_widths.first().map(|cols| cols.len()).unwrap_or(0);
    let mut offs = vec![0; len];

    for col in column_widths {
        let max_col = col
            .iter()
            .enumerate()
            .map(|(row, (_, cursor))| *cursor + offs[row])
            .max()
            .unwrap_or(0);

        for (row, (insert_pos, last_col)) in col.into_iter().enumerate() {
            let ins_count = max_col - (last_col + offs[row]);

            if ins_count == 0 {
                continue;
            }

            offs[row] += ins_count;

            changes.push((insert_pos, insert_pos, Some(" ".repeat(ins_count).into())));
        }
    }

    // The changeset has to be sorted
    changes.sort_unstable_by_key(|(from, _, _)| *from);

    let transaction = Transaction::change(doc.text(), changes.into_iter());
    doc.apply(&transaction, view.id);
}

fn goto_window(cx: &mut Context, align: Align) {
    let count = cx.count() - 1;
    let config = cx.editor.config();
    let (view, doc) = current!(cx.editor);

    let height = view.inner_height();

    // respect user given count if any
    // - 1 so we have at least one gap in the middle.
    // a height of 6 with padding of 3 on each side will keep shifting the view back and forth
    // as we type
    let scrolloff = config.scrolloff.min(height.saturating_sub(1) / 2);

    let last_visual_line = view.last_visual_line(doc);

    let visual_line = match align {
        Align::Top => view.offset.vertical_offset + scrolloff + count,
        Align::Center => view.offset.vertical_offset + (last_visual_line / 2),
        Align::Bottom => {
            view.offset.vertical_offset + last_visual_line.saturating_sub(scrolloff + count)
        }
    };
    let visual_line = visual_line
        .max(view.offset.vertical_offset + scrolloff)
        .min(view.offset.vertical_offset + last_visual_line.saturating_sub(scrolloff));

    let pos = view
        .pos_at_visual_coords(doc, visual_line as u16, 0, false)
        .expect("visual_line was constrained to the view area");

    let text = doc.text().slice(..);
    let selection = doc
        .selection(view.id)
        .clone()
        .transform(|range| range.put_cursor(text, pos, cx.editor.mode == Mode::Select));
    doc.set_selection(view.id, selection);
}

fn goto_window_top(cx: &mut Context) {
    goto_window(cx, Align::Top)
}

fn goto_window_center(cx: &mut Context) {
    goto_window(cx, Align::Center)
}

fn goto_window_bottom(cx: &mut Context) {
    goto_window(cx, Align::Bottom)
}

fn move_word_impl<F>(cx: &mut Context, move_fn: F)
where
    F: Fn(RopeSlice, Range, usize) -> Range,
{
    let count = cx.count();
    let (view, doc) = current!(cx.editor);
    let text = doc.text().slice(..);

    let selection = doc
        .selection(view.id)
        .clone()
        .transform(|range| move_fn(text, range, count));
    doc.set_selection(view.id, selection);
}

fn move_next_word_start(cx: &mut Context) {
    move_word_impl(cx, movement::move_next_word_start)
}

fn move_prev_word_start(cx: &mut Context) {
    move_word_impl(cx, movement::move_prev_word_start)
}

fn move_prev_word_end(cx: &mut Context) {
    move_word_impl(cx, movement::move_prev_word_end)
}

fn move_next_word_end(cx: &mut Context) {
    move_word_impl(cx, movement::move_next_word_end)
}

fn move_next_long_word_start(cx: &mut Context) {
    move_word_impl(cx, movement::move_next_long_word_start)
}

fn move_prev_long_word_start(cx: &mut Context) {
    move_word_impl(cx, movement::move_prev_long_word_start)
}

fn move_prev_long_word_end(cx: &mut Context) {
    move_word_impl(cx, movement::move_prev_long_word_end)
}

fn move_next_long_word_end(cx: &mut Context) {
    move_word_impl(cx, movement::move_next_long_word_end)
}

fn goto_para_impl<F>(cx: &mut Context, move_fn: F)
where
    F: Fn(RopeSlice, Range, usize, Movement) -> Range + 'static,
{
    let count = cx.count();
    let motion = move |editor: &mut Editor| {
        let (view, doc) = current!(editor);
        let text = doc.text().slice(..);
        let behavior = if editor.mode == Mode::Select {
            Movement::Extend
        } else {
            Movement::Move
        };

        let selection = doc
            .selection(view.id)
            .clone()
            .transform(|range| move_fn(text, range, count, behavior));
        doc.set_selection(view.id, selection);
    };
    cx.editor.apply_motion(motion)
}

fn goto_prev_paragraph(cx: &mut Context) {
    goto_para_impl(cx, movement::move_prev_paragraph)
}

fn goto_next_paragraph(cx: &mut Context) {
    goto_para_impl(cx, movement::move_next_paragraph)
}

fn goto_file_start(cx: &mut Context) {
    if cx.count.is_some() {
        goto_line(cx);
    } else {
        let (view, doc) = current!(cx.editor);
        let text = doc.text().slice(..);
        let selection = doc
            .selection(view.id)
            .clone()
            .transform(|range| range.put_cursor(text, 0, cx.editor.mode == Mode::Select));
        push_jump(view, doc);
        doc.set_selection(view.id, selection);
    }
}

fn goto_file_end(cx: &mut Context) {
    let (view, doc) = current!(cx.editor);
    let text = doc.text().slice(..);
    let pos = doc.text().len_chars();
    let selection = doc
        .selection(view.id)
        .clone()
        .transform(|range| range.put_cursor(text, pos, cx.editor.mode == Mode::Select));
    push_jump(view, doc);
    doc.set_selection(view.id, selection);
}

fn goto_file(cx: &mut Context) {
    goto_file_impl(cx, Action::Replace);
}

fn goto_file_hsplit(cx: &mut Context) {
    goto_file_impl(cx, Action::HorizontalSplit);
}

fn goto_file_vsplit(cx: &mut Context) {
    goto_file_impl(cx, Action::VerticalSplit);
}

/// Goto files in selection.
fn goto_file_impl(cx: &mut Context, action: Action) {
    let (view, doc) = current_ref!(cx.editor);
    let text = doc.text();
    let selections = doc.selection(view.id);
    let rel_path = doc
        .relative_path()
        .map(|path| path.parent().unwrap().to_path_buf())
        .unwrap_or_default();
    let mut paths: Vec<_> = selections
        .iter()
        .map(|r| text.slice(r.from()..r.to()).to_string())
        .collect();
    let primary = selections.primary();
    // Checks whether there is only one selection with a width of 1
    if selections.len() == 1 && primary.len() == 1 {
        let count = cx.count();
        let text_slice = text.slice(..);
        // In this case it selects the WORD under the cursor
        let current_word = textobject::textobject_word(
            text_slice,
            primary,
            textobject::TextObject::Inside,
            count,
            true,
        );
        // Trims some surrounding chars so that the actual file is opened.
        let surrounding_chars: &[_] = &['\'', '"', '(', ')'];
        paths.clear();
        paths.push(
            current_word
                .fragment(text_slice)
                .trim_matches(surrounding_chars)
                .to_string(),
        );
    }
    for sel in paths {
        let p = sel.trim();
        if !p.is_empty() {
            let path = &rel_path.join(p);
            if path.is_dir() {
                let picker = ui::file_picker(path.into(), &cx.editor.config());
                cx.push_layer(Box::new(overlaid(picker)));
            } else if let Err(e) = cx.editor.open(path, action) {
                cx.editor.set_error(format!("Open file failed: {:?}", e));
            }
        }
    }
}

fn extend_word_impl<F>(cx: &mut Context, extend_fn: F)
where
    F: Fn(RopeSlice, Range, usize) -> Range,
{
    let count = cx.count();
    let (view, doc) = current!(cx.editor);
    let text = doc.text().slice(..);

    let selection = doc.selection(view.id).clone().transform(|range| {
        let word = extend_fn(text, range, count);
        let pos = word.cursor(text);
        range.put_cursor(text, pos, true)
    });
    doc.set_selection(view.id, selection);
}

fn extend_next_word_start(cx: &mut Context) {
    extend_word_impl(cx, movement::move_next_word_start)
}

fn extend_prev_word_start(cx: &mut Context) {
    extend_word_impl(cx, movement::move_prev_word_start)
}

fn extend_next_word_end(cx: &mut Context) {
    extend_word_impl(cx, movement::move_next_word_end)
}

fn extend_prev_word_end(cx: &mut Context) {
    extend_word_impl(cx, movement::move_prev_word_end)
}

fn extend_next_long_word_start(cx: &mut Context) {
    extend_word_impl(cx, movement::move_next_long_word_start)
}

fn extend_prev_long_word_start(cx: &mut Context) {
    extend_word_impl(cx, movement::move_prev_long_word_start)
}

fn extend_prev_long_word_end(cx: &mut Context) {
    extend_word_impl(cx, movement::move_prev_long_word_end)
}

fn extend_next_long_word_end(cx: &mut Context) {
    extend_word_impl(cx, movement::move_next_long_word_end)
}

fn find_char(cx: &mut Context, direction: Direction, inclusive: bool, extend: bool) {
    // TODO: count is reset to 1 before next key so we move it into the closure here.
    // Would be nice to carry over.
    let count = cx.count();

    // need to wait for next key
    // TODO: should this be done by grapheme rather than char?  For example,
    // we can't properly handle the line-ending CRLF case here in terms of char.
    cx.on_next_key(move |cx, event| {
        let ch = match event {
            KeyEvent {
                code: KeyCode::Enter,
                ..
            } =>
            // TODO: this isn't quite correct when CRLF is involved.
            // This hack will work in most cases, since documents don't
            // usually mix line endings.  But we should fix it eventually
            // anyway.
            {
                doc!(cx.editor).line_ending.as_str().chars().next().unwrap()
            }

            KeyEvent {
                code: KeyCode::Tab, ..
            } => '\t',

            KeyEvent {
                code: KeyCode::Char(ch),
                ..
            } => ch,
            _ => return,
        };
        let motion = move |editor: &mut Editor| {
            match direction {
                Direction::Forward => {
                    find_char_impl(editor, &find_next_char_impl, inclusive, extend, ch, count)
                }
                Direction::Backward => {
                    find_char_impl(editor, &find_prev_char_impl, inclusive, extend, ch, count)
                }
            };
        };

        cx.editor.apply_motion(motion);
    })
}

//

#[inline]
fn find_char_impl<F, M: CharMatcher + Clone + Copy>(
    editor: &mut Editor,
    search_fn: &F,
    inclusive: bool,
    extend: bool,
    char_matcher: M,
    count: usize,
) where
    F: Fn(RopeSlice, M, usize, usize, bool) -> Option<usize> + 'static,
{
    let (view, doc) = current!(editor);
    let text = doc.text().slice(..);

    let selection = doc.selection(view.id).clone().transform(|range| {
        // TODO: use `Range::cursor()` here instead.  However, that works in terms of
        // graphemes, whereas this function doesn't yet.  So we're doing the same logic
        // here, but just in terms of chars instead.
        let search_start_pos = if range.anchor < range.head {
            range.head - 1
        } else {
            range.head
        };

        search_fn(text, char_matcher, search_start_pos, count, inclusive).map_or(range, |pos| {
            if extend {
                range.put_cursor(text, pos, true)
            } else {
                Range::point(range.cursor(text)).put_cursor(text, pos, true)
            }
        })
    });
    doc.set_selection(view.id, selection);
}

fn find_next_char_impl(
    text: RopeSlice,
    ch: char,
    pos: usize,
    n: usize,
    inclusive: bool,
) -> Option<usize> {
    let pos = (pos + 1).min(text.len_chars());
    if inclusive {
        search::find_nth_next(text, ch, pos, n)
    } else {
        let n = match text.get_char(pos) {
            Some(next_ch) if next_ch == ch => n + 1,
            _ => n,
        };
        search::find_nth_next(text, ch, pos, n).map(|n| n.saturating_sub(1))
    }
}

fn find_prev_char_impl(
    text: RopeSlice,
    ch: char,
    pos: usize,
    n: usize,
    inclusive: bool,
) -> Option<usize> {
    if inclusive {
        search::find_nth_prev(text, ch, pos, n)
    } else {
        let n = match text.get_char(pos.saturating_sub(1)) {
            Some(next_ch) if next_ch == ch => n + 1,
            _ => n,
        };
        search::find_nth_prev(text, ch, pos, n).map(|n| (n + 1).min(text.len_chars()))
    }
}

fn find_till_char(cx: &mut Context) {
    find_char(cx, Direction::Forward, false, false);
}

fn find_next_char(cx: &mut Context) {
    find_char(cx, Direction::Forward, true, false)
}

fn extend_till_char(cx: &mut Context) {
    find_char(cx, Direction::Forward, false, true)
}

fn extend_next_char(cx: &mut Context) {
    find_char(cx, Direction::Forward, true, true)
}

fn till_prev_char(cx: &mut Context) {
    find_char(cx, Direction::Backward, false, false)
}

fn find_prev_char(cx: &mut Context) {
    find_char(cx, Direction::Backward, true, false)
}

fn extend_till_prev_char(cx: &mut Context) {
    find_char(cx, Direction::Backward, false, true)
}

fn extend_prev_char(cx: &mut Context) {
    find_char(cx, Direction::Backward, true, true)
}

fn repeat_last_motion(cx: &mut Context) {
    cx.editor.repeat_last_motion(cx.count())
}

fn replace(cx: &mut Context) {
    let mut buf = [0u8; 4]; // To hold utf8 encoded char.

    // need to wait for next key
    cx.on_next_key(move |cx, event| {
        let (view, doc) = current!(cx.editor);
        let ch: Option<&str> = match event {
            KeyEvent {
                code: KeyCode::Char(ch),
                ..
            } => Some(ch.encode_utf8(&mut buf[..])),
            KeyEvent {
                code: KeyCode::Enter,
                ..
            } => Some(doc.line_ending.as_str()),
            KeyEvent {
                code: KeyCode::Tab, ..
            } => Some("\t"),
            _ => None,
        };

        let selection = doc.selection(view.id);

        if let Some(ch) = ch {
            let transaction = Transaction::change_by_selection(doc.text(), selection, |range| {
                if !range.is_empty() {
                    let text: String =
                        RopeGraphemes::new(doc.text().slice(range.from()..range.to()))
                            .map(|g| {
                                let cow: Cow<str> = g.into();
                                if str_is_line_ending(&cow) {
                                    cow
                                } else {
                                    ch.into()
                                }
                            })
                            .collect();

                    (range.from(), range.to(), Some(text.into()))
                } else {
                    // No change.
                    (range.from(), range.to(), None)
                }
            });

            doc.apply(&transaction, view.id);
            exit_select_mode(cx);
        }
    })
}

fn switch_case_impl<F>(cx: &mut Context, change_fn: F)
where
    F: Fn(RopeSlice) -> Tendril,
{
    let (view, doc) = current!(cx.editor);
    let selection = doc.selection(view.id);
    let transaction = Transaction::change_by_selection(doc.text(), selection, |range| {
        let text: Tendril = change_fn(range.slice(doc.text().slice(..)));

        (range.from(), range.to(), Some(text))
    });

    doc.apply(&transaction, view.id);
}

fn switch_case(cx: &mut Context) {
    switch_case_impl(cx, |string| {
        string
            .chars()
            .flat_map(|ch| {
                if ch.is_lowercase() {
                    ch.to_uppercase().collect()
                } else if ch.is_uppercase() {
                    ch.to_lowercase().collect()
                } else {
                    vec![ch]
                }
            })
            .collect()
    });
}

fn switch_to_uppercase(cx: &mut Context) {
    switch_case_impl(cx, |string| {
        string.chunks().map(|chunk| chunk.to_uppercase()).collect()
    });
}

fn switch_to_lowercase(cx: &mut Context) {
    switch_case_impl(cx, |string| {
        string.chunks().map(|chunk| chunk.to_lowercase()).collect()
    });
}

pub fn scroll(cx: &mut Context, offset: usize, direction: Direction) {
    use Direction::*;
    let config = cx.editor.config();
    let (view, doc) = current!(cx.editor);

    let range = doc.selection(view.id).primary();
    let text = doc.text().slice(..);

    let cursor = range.cursor(text);
    let height = view.inner_height();

    let scrolloff = config.scrolloff.min(height.saturating_sub(1) / 2);
    let offset = match direction {
        Forward => offset as isize,
        Backward => -(offset as isize),
    };

    let doc_text = doc.text().slice(..);
    let viewport = view.inner_area(doc);
    let text_fmt = doc.text_format(viewport.width, None);
    let annotations = view.text_annotations(doc, None);
    (view.offset.anchor, view.offset.vertical_offset) = char_idx_at_visual_offset(
        doc_text,
        view.offset.anchor,
        view.offset.vertical_offset as isize + offset,
        0,
        &text_fmt,
        &annotations,
    );

    let mut head;
    match direction {
        Forward => {
            let off;
            (head, off) = char_idx_at_visual_offset(
                doc_text,
                view.offset.anchor,
                (view.offset.vertical_offset + scrolloff) as isize,
                0,
                &text_fmt,
                &annotations,
            );
            head += (off != 0) as usize;
            if head <= cursor {
                return;
            }
        }
        Backward => {
            head = char_idx_at_visual_offset(
                doc_text,
                view.offset.anchor,
                (view.offset.vertical_offset + height - scrolloff - 1) as isize,
                0,
                &text_fmt,
                &annotations,
            )
            .0;
            if head >= cursor {
                return;
            }
        }
    }

    let anchor = if cx.editor.mode == Mode::Select {
        range.anchor
    } else {
        head
    };

    // replace primary selection with an empty selection at cursor pos
    let prim_sel = Range::new(anchor, head);
    let mut sel = doc.selection(view.id).clone();
    let idx = sel.primary_index();
    sel = sel.replace(idx, prim_sel);
    doc.set_selection(view.id, sel);
}

fn page_up(cx: &mut Context) {
    let view = view!(cx.editor);
    let offset = view.inner_height();
    scroll(cx, offset, Direction::Backward);
}

fn page_down(cx: &mut Context) {
    let view = view!(cx.editor);
    let offset = view.inner_height();
    scroll(cx, offset, Direction::Forward);
}

fn half_page_up(cx: &mut Context) {
    let view = view!(cx.editor);
    let offset = view.inner_height() / 2;
    scroll(cx, offset, Direction::Backward);
}

fn half_page_down(cx: &mut Context) {
    let view = view!(cx.editor);
    let offset = view.inner_height() / 2;
    scroll(cx, offset, Direction::Forward);
}

#[allow(deprecated)]
// currently uses the deprecated `visual_coords_at_pos`/`pos_at_visual_coords` functions
// as this function ignores softwrapping (and virtual text) and instead only cares
// about "text visual position"
//
// TODO: implement a variant of that uses visual lines and respects virtual text
fn copy_selection_on_line(cx: &mut Context, direction: Direction) {
    use helix_core::{pos_at_visual_coords, visual_coords_at_pos};

    let count = cx.count();
    let (view, doc) = current!(cx.editor);
    let text = doc.text().slice(..);
    let selection = doc.selection(view.id);
    let mut ranges = SmallVec::with_capacity(selection.ranges().len() * (count + 1));
    ranges.extend_from_slice(selection.ranges());
    let mut primary_index = 0;
    for range in selection.iter() {
        let is_primary = *range == selection.primary();

        // The range is always head exclusive
        let (head, anchor) = if range.anchor < range.head {
            (range.head - 1, range.anchor)
        } else {
            (range.head, range.anchor.saturating_sub(1))
        };

        let tab_width = doc.tab_width();

        let head_pos = visual_coords_at_pos(text, head, tab_width);
        let anchor_pos = visual_coords_at_pos(text, anchor, tab_width);

        let height = std::cmp::max(head_pos.row, anchor_pos.row)
            - std::cmp::min(head_pos.row, anchor_pos.row)
            + 1;

        if is_primary {
            primary_index = ranges.len();
        }
        ranges.push(*range);

        let mut sels = 0;
        let mut i = 0;
        while sels < count {
            let offset = (i + 1) * height;

            let anchor_row = match direction {
                Direction::Forward => anchor_pos.row + offset,
                Direction::Backward => anchor_pos.row.saturating_sub(offset),
            };

            let head_row = match direction {
                Direction::Forward => head_pos.row + offset,
                Direction::Backward => head_pos.row.saturating_sub(offset),
            };

            if anchor_row >= text.len_lines() || head_row >= text.len_lines() {
                break;
            }

            let anchor =
                pos_at_visual_coords(text, Position::new(anchor_row, anchor_pos.col), tab_width);
            let head = pos_at_visual_coords(text, Position::new(head_row, head_pos.col), tab_width);

            // skip lines that are too short
            if visual_coords_at_pos(text, anchor, tab_width).col == anchor_pos.col
                && visual_coords_at_pos(text, head, tab_width).col == head_pos.col
            {
                if is_primary {
                    primary_index = ranges.len();
                }
                // This is Range::new(anchor, head), but it will place the cursor on the correct column
                ranges.push(Range::point(anchor).put_cursor(text, head, true));
                sels += 1;
            }

            if anchor_row == 0 && head_row == 0 {
                break;
            }

            i += 1;
        }
    }

    let selection = Selection::new(ranges, primary_index);
    doc.set_selection(view.id, selection);
}

fn copy_selection_on_prev_line(cx: &mut Context) {
    copy_selection_on_line(cx, Direction::Backward)
}

fn copy_selection_on_next_line(cx: &mut Context) {
    copy_selection_on_line(cx, Direction::Forward)
}

fn select_all(cx: &mut Context) {
    let (view, doc) = current!(cx.editor);

    let end = doc.text().len_chars();
    doc.set_selection(view.id, Selection::single(0, end))
}

fn select_regex(cx: &mut Context) {
    let reg = cx.register.unwrap_or('/');
    ui::regex_prompt(
        cx,
        "select:".into(),
        Some(reg),
        ui::completers::none,
        move |editor, regex, event| {
            let (view, doc) = current!(editor);
            if !matches!(event, PromptEvent::Update | PromptEvent::Validate) {
                return;
            }
            let text = doc.text().slice(..);
            if let Some(selection) =
                selection::select_on_matches(text, doc.selection(view.id), &regex)
            {
                doc.set_selection(view.id, selection);
            }
        },
    );
}

fn split_selection(cx: &mut Context) {
    let reg = cx.register.unwrap_or('/');
    ui::regex_prompt(
        cx,
        "split:".into(),
        Some(reg),
        ui::completers::none,
        move |editor, regex, event| {
            let (view, doc) = current!(editor);
            if !matches!(event, PromptEvent::Update | PromptEvent::Validate) {
                return;
            }
            let text = doc.text().slice(..);
            let selection = selection::split_on_matches(text, doc.selection(view.id), &regex);
            doc.set_selection(view.id, selection);
        },
    );
}

fn split_selection_on_newline(cx: &mut Context) {
    let (view, doc) = current!(cx.editor);
    let text = doc.text().slice(..);
    // only compile the regex once
    #[allow(clippy::trivial_regex)]
    static REGEX: Lazy<Regex> =
        Lazy::new(|| Regex::new(r"\r\n|[\n\r\u{000B}\u{000C}\u{0085}\u{2028}\u{2029}]").unwrap());
    let selection = selection::split_on_matches(text, doc.selection(view.id), &REGEX);
    doc.set_selection(view.id, selection);
}

fn merge_selections(cx: &mut Context) {
    let (view, doc) = current!(cx.editor);
    let selection = doc.selection(view.id).clone().merge_ranges();
    doc.set_selection(view.id, selection);
}

fn merge_consecutive_selections(cx: &mut Context) {
    let (view, doc) = current!(cx.editor);
    let selection = doc.selection(view.id).clone().merge_consecutive_ranges();
    doc.set_selection(view.id, selection);
}

#[allow(clippy::too_many_arguments)]
fn search_impl(
    editor: &mut Editor,
    contents: &str,
    regex: &Regex,
    movement: Movement,
    direction: Direction,
    scrolloff: usize,
    wrap_around: bool,
    show_warnings: bool,
) {
    let (view, doc) = current!(editor);
    let text = doc.text().slice(..);
    let selection = doc.selection(view.id);

    // Get the right side of the primary block cursor for forward search, or the
    // grapheme before the start of the selection for reverse search.
    let start = match direction {
        Direction::Forward => text.char_to_byte(graphemes::ensure_grapheme_boundary_next(
            text,
            selection.primary().to(),
        )),
        Direction::Backward => text.char_to_byte(graphemes::ensure_grapheme_boundary_prev(
            text,
            selection.primary().from(),
        )),
    };

    // A regex::Match returns byte-positions in the str. In the case where we
    // do a reverse search and wraparound to the end, we don't need to search
    // the text before the current cursor position for matches, but by slicing
    // it out, we need to add it back to the position of the selection.
    let mut offset = 0;

    // use find_at to find the next match after the cursor, loop around the end
    // Careful, `Regex` uses `bytes` as offsets, not character indices!
    let mut mat = match direction {
        Direction::Forward => regex.find_at(contents, start),
        Direction::Backward => regex.find_iter(&contents[..start]).last(),
    };

    if mat.is_none() {
        if wrap_around {
            mat = match direction {
                Direction::Forward => regex.find(contents),
                Direction::Backward => {
                    offset = start;
                    regex.find_iter(&contents[start..]).last()
                }
            };
        }
        if show_warnings {
            if wrap_around && mat.is_some() {
                editor.set_status("Wrapped around document");
            } else {
                editor.set_error("No more matches");
            }
        }
    }

    let (view, doc) = current!(editor);
    let text = doc.text().slice(..);
    let selection = doc.selection(view.id);

    if let Some(mat) = mat {
        let start = text.byte_to_char(mat.start() + offset);
        let end = text.byte_to_char(mat.end() + offset);

        if end == 0 {
            // skip empty matches that don't make sense
            return;
        }

        // Determine range direction based on the primary range
        let primary = selection.primary();
        let range = Range::new(start, end).with_direction(primary.direction());

        let selection = match movement {
            Movement::Extend => selection.clone().push(range),
            Movement::Move => selection.clone().replace(selection.primary_index(), range),
        };

        doc.set_selection(view.id, selection);
        view.ensure_cursor_in_view_center(doc, scrolloff);
    };
}

fn search_completions(cx: &mut Context, reg: Option<char>) -> Vec<String> {
    let mut items = reg
        .and_then(|reg| cx.editor.registers.read(reg, cx.editor))
        .map_or(Vec::new(), |reg| reg.take(200).collect());
    items.sort_unstable();
    items.dedup();
    items.into_iter().map(|value| value.to_string()).collect()
}

fn search(cx: &mut Context) {
    searcher(cx, Direction::Forward)
}

fn rsearch(cx: &mut Context) {
    searcher(cx, Direction::Backward)
}

fn searcher(cx: &mut Context, direction: Direction) {
    let reg = cx.register.unwrap_or('/');
    let config = cx.editor.config();
    let scrolloff = config.scrolloff;
    let wrap_around = config.search.wrap_around;

    let doc = doc!(cx.editor);

    // TODO: could probably share with select_on_matches?

    // HAXX: sadly we can't avoid allocating a single string for the whole buffer since we can't
    // feed chunks into the regex yet
    let contents = doc.text().slice(..).to_string();
    let completions = search_completions(cx, Some(reg));

    ui::regex_prompt(
        cx,
        "search:".into(),
        Some(reg),
        move |_editor: &Editor, input: &str| {
            completions
                .iter()
                .filter(|comp| comp.starts_with(input))
                .map(|comp| (0.., std::borrow::Cow::Owned(comp.clone())))
                .collect()
        },
        move |editor, regex, event| {
            if event == PromptEvent::Validate {
                editor.registers.last_search_register = reg;
            } else if event != PromptEvent::Update {
                return;
            }
            search_impl(
                editor,
                &contents,
                &regex,
                Movement::Move,
                direction,
                scrolloff,
                wrap_around,
                false,
            );
        },
    );
}

fn search_next_or_prev_impl(cx: &mut Context, movement: Movement, direction: Direction) {
    let count = cx.count();
    let register = cx
        .register
        .unwrap_or(cx.editor.registers.last_search_register);
    let config = cx.editor.config();
    let scrolloff = config.scrolloff;
    if let Some(query) = cx.editor.registers.first(register, cx.editor) {
        let doc = doc!(cx.editor);
        let contents = doc.text().slice(..).to_string();
        let search_config = &config.search;
        let case_insensitive = if search_config.smart_case {
            !query.chars().any(char::is_uppercase)
        } else {
            false
        };
        let wrap_around = search_config.wrap_around;
        if let Ok(regex) = RegexBuilder::new(&query)
            .case_insensitive(case_insensitive)
            .multi_line(true)
            .build()
        {
            for _ in 0..count {
                search_impl(
                    cx.editor,
                    &contents,
                    &regex,
                    movement,
                    direction,
                    scrolloff,
                    wrap_around,
                    true,
                );
            }
        } else {
            let error = format!("Invalid regex: {}", query);
            cx.editor.set_error(error);
        }
    }
}

fn search_next(cx: &mut Context) {
    search_next_or_prev_impl(cx, Movement::Move, Direction::Forward);
}

fn search_prev(cx: &mut Context) {
    search_next_or_prev_impl(cx, Movement::Move, Direction::Backward);
}
fn extend_search_next(cx: &mut Context) {
    search_next_or_prev_impl(cx, Movement::Extend, Direction::Forward);
}

fn extend_search_prev(cx: &mut Context) {
    search_next_or_prev_impl(cx, Movement::Extend, Direction::Backward);
}

fn search_selection(cx: &mut Context) {
    let register = cx.register.unwrap_or('/');
    let (view, doc) = current!(cx.editor);
    let contents = doc.text().slice(..);

    let regex = doc
        .selection(view.id)
        .iter()
        .map(|selection| regex::escape(&selection.fragment(contents)))
        .collect::<HashSet<_>>() // Collect into hashset to deduplicate identical regexes
        .into_iter()
        .collect::<Vec<_>>()
        .join("|");

    let msg = format!("register '{}' set to '{}'", register, &regex);
    match cx.editor.registers.push(register, regex) {
        Ok(_) => {
            cx.editor.registers.last_search_register = register;
            cx.editor.set_status(msg)
        }
        Err(err) => cx.editor.set_error(err.to_string()),
    }
}

fn make_search_word_bounded(cx: &mut Context) {
    // Defaults to the active search register instead `/` to be more ergonomic assuming most people
    // would use this command following `search_selection`. This avoids selecting the register
    // twice.
    let register = cx
        .register
        .unwrap_or(cx.editor.registers.last_search_register);
    let regex = match cx.editor.registers.first(register, cx.editor) {
        Some(regex) => regex,
        None => return,
    };
    let start_anchored = regex.starts_with("\\b");
    let end_anchored = regex.ends_with("\\b");

    if start_anchored && end_anchored {
        return;
    }

    let mut new_regex = String::with_capacity(
        regex.len() + if start_anchored { 0 } else { 2 } + if end_anchored { 0 } else { 2 },
    );

    if !start_anchored {
        new_regex.push_str("\\b");
    }
    new_regex.push_str(&regex);
    if !end_anchored {
        new_regex.push_str("\\b");
    }

    let msg = format!("register '{}' set to '{}'", register, &new_regex);
    match cx.editor.registers.push(register, new_regex) {
        Ok(_) => {
            cx.editor.registers.last_search_register = register;
            cx.editor.set_status(msg)
        }
        Err(err) => cx.editor.set_error(err.to_string()),
    }
}

fn global_search(cx: &mut Context) {
    #[derive(Debug)]
    struct FileResult {
        path: PathBuf,
        /// 0 indexed lines
        line_num: usize,
    }

    impl FileResult {
        fn new(path: &Path, line_num: usize) -> Self {
            Self {
                path: path.to_path_buf(),
                line_num,
            }
        }
    }

    impl ui::menu::Item for FileResult {
        type Data = Option<PathBuf>;

        fn format(&self, current_path: &Self::Data) -> Row {
            let relative_path = helix_core::path::get_relative_path(&self.path)
                .to_string_lossy()
                .into_owned();
            if current_path
                .as_ref()
                .map(|p| p == &self.path)
                .unwrap_or(false)
            {
                format!("{} (*)", relative_path).into()
            } else {
                relative_path.into()
            }
        }
    }

    let (all_matches_sx, all_matches_rx) = tokio::sync::mpsc::unbounded_channel::<FileResult>();
    let config = cx.editor.config();
    let smart_case = config.search.smart_case;
    let file_picker_config = config.file_picker.clone();

    let reg = cx.register.unwrap_or('/');

    let completions = search_completions(cx, Some(reg));
    ui::regex_prompt(
        cx,
        "global-search:".into(),
        Some(reg),
        move |_editor: &Editor, input: &str| {
            completions
                .iter()
                .filter(|comp| comp.starts_with(input))
                .map(|comp| (0.., std::borrow::Cow::Owned(comp.clone())))
                .collect()
        },
        move |editor, regex, event| {
            if event != PromptEvent::Validate {
                return;
            }
            editor.registers.last_search_register = reg;

            let documents: Vec<_> = editor
                .documents()
                .map(|doc| (doc.path(), doc.text()))
                .collect();

            if let Ok(matcher) = RegexMatcherBuilder::new()
                .case_smart(smart_case)
                .build(regex.as_str())
            {
                let searcher = SearcherBuilder::new()
                    .binary_detection(BinaryDetection::quit(b'\x00'))
                    .build();

                let search_root = helix_loader::current_working_dir();
                if !search_root.exists() {
                    editor.set_error("Current working directory does not exist");
                    return;
                }

                let dedup_symlinks = file_picker_config.deduplicate_links;
                let absolute_root = search_root
                    .canonicalize()
                    .unwrap_or_else(|_| search_root.clone());

                WalkBuilder::new(search_root)
                    .hidden(file_picker_config.hidden)
                    .parents(file_picker_config.parents)
                    .ignore(file_picker_config.ignore)
                    .follow_links(file_picker_config.follow_symlinks)
                    .git_ignore(file_picker_config.git_ignore)
                    .git_global(file_picker_config.git_global)
                    .git_exclude(file_picker_config.git_exclude)
                    .max_depth(file_picker_config.max_depth)
                    .filter_entry(move |entry| {
                        filter_picker_entry(entry, &absolute_root, dedup_symlinks)
                    })
                    .build_parallel()
                    .run(|| {
                        let mut searcher = searcher.clone();
                        let matcher = matcher.clone();
                        let all_matches_sx = all_matches_sx.clone();
                        let documents = &documents;
                        Box::new(move |entry: Result<DirEntry, ignore::Error>| -> WalkState {
                            let entry = match entry {
                                Ok(entry) => entry,
                                Err(_) => return WalkState::Continue,
                            };

                            match entry.file_type() {
                                Some(entry) if entry.is_file() => {}
                                // skip everything else
                                _ => return WalkState::Continue,
                            };

                            let sink = sinks::UTF8(|line_num, _| {
                                all_matches_sx
                                    .send(FileResult::new(entry.path(), line_num as usize - 1))
                                    .unwrap();

                                Ok(true)
                            });
                            let doc = documents.iter().find(|&(doc_path, _)| {
                                doc_path.map_or(false, |doc_path| doc_path == entry.path())
                            });

                            let result = if let Some((_, doc)) = doc {
                                // there is already a buffer for this file
                                // search the buffer instead of the file because it's faster
                                // and captures new edits without requireing a save
                                if searcher.multi_line_with_matcher(&matcher) {
                                    // in this case a continous buffer is required
                                    // convert the rope to a string
                                    let text = doc.to_string();
                                    searcher.search_slice(&matcher, text.as_bytes(), sink)
                                } else {
                                    searcher.search_reader(
                                        &matcher,
                                        RopeReader::new(doc.slice(..)),
                                        sink,
                                    )
                                }
                            } else {
                                searcher.search_path(&matcher, entry.path(), sink)
                            };

                            if let Err(err) = result {
                                log::error!(
                                    "Global search error: {}, {}",
                                    entry.path().display(),
                                    err
                                );
                            }
                            WalkState::Continue
                        })
                    });
            } else {
                // Otherwise do nothing
                // log::warn!("Global Search Invalid Pattern")
            }
        },
    );

    let current_path = doc_mut!(cx.editor).path().cloned();

    let show_picker = async move {
        let all_matches: Vec<FileResult> =
            UnboundedReceiverStream::new(all_matches_rx).collect().await;
        let call: job::Callback = Callback::EditorCompositor(Box::new(
            move |editor: &mut Editor, compositor: &mut Compositor| {
                if all_matches.is_empty() {
                    if !editor.is_err() {
                        editor.set_status("No matches found");
                    }
                    return;
                }

                let picker = Picker::new(
                    all_matches,
                    current_path,
                    move |cx, FileResult { path, line_num }, action| {
                        let doc = match cx.editor.open(path, action) {
                            Ok(id) => doc_mut!(cx.editor, &id),
                            Err(e) => {
                                cx.editor.set_error(format!(
                                    "Failed to open file '{}': {}",
                                    path.display(),
                                    e
                                ));
                                return;
                            }
                        };
                        let line_num = *line_num;
                        let view = view_mut!(cx.editor);
                        let text = doc.text();
                        if line_num >= text.len_lines() {
                            cx.editor.set_error("The line you jumped to does not exist anymore because the file has changed.");
                            return;
                        }
                        let start = text.line_to_char(line_num);
                        let end = text.line_to_char((line_num + 1).min(text.len_lines()));

                        doc.set_selection(view.id, Selection::single(start, end));
                        if action.align_view(view, doc.id()){
                            align_view(doc, view, Align::Center);
                        }
                    }).with_preview(|_editor, FileResult { path, line_num }| {
                        Some((path.clone().into(), Some((*line_num, *line_num))))
                    });
                compositor.push(Box::new(overlaid(picker)));
            },
        ));
        Ok(call)
    };
    cx.jobs.callback(show_picker);
}

enum Extend {
    Above,
    Below,
}

fn extend_line(cx: &mut Context) {
    let (view, doc) = current_ref!(cx.editor);
    let extend = match doc.selection(view.id).primary().direction() {
        Direction::Forward => Extend::Below,
        Direction::Backward => Extend::Above,
    };
    extend_line_impl(cx, extend);
}

fn extend_line_below(cx: &mut Context) {
    extend_line_impl(cx, Extend::Below);
}

fn extend_line_above(cx: &mut Context) {
    extend_line_impl(cx, Extend::Above);
}

fn extend_line_impl(cx: &mut Context, extend: Extend) {
    let count = cx.count();
    let (view, doc) = current!(cx.editor);

    let text = doc.text();
    let selection = doc.selection(view.id).clone().transform(|range| {
        let (start_line, end_line) = range.line_range(text.slice(..));

        let start = text.line_to_char(start_line);
        let end = text.line_to_char(
            (end_line + 1) // newline of end_line
                .min(text.len_lines()),
        );

        // extend to previous/next line if current line is selected
        let (anchor, head) = if range.from() == start && range.to() == end {
            match extend {
                Extend::Above => (end, text.line_to_char(start_line.saturating_sub(count))),
                Extend::Below => (
                    start,
                    text.line_to_char((end_line + count + 1).min(text.len_lines())),
                ),
            }
        } else {
            match extend {
                Extend::Above => (end, text.line_to_char(start_line.saturating_sub(count - 1))),
                Extend::Below => (
                    start,
                    text.line_to_char((end_line + count).min(text.len_lines())),
                ),
            }
        };

        Range::new(anchor, head)
    });

    doc.set_selection(view.id, selection);
}

fn extend_to_line_bounds(cx: &mut Context) {
    let (view, doc) = current!(cx.editor);

    doc.set_selection(
        view.id,
        doc.selection(view.id).clone().transform(|range| {
            let text = doc.text();

            let (start_line, end_line) = range.line_range(text.slice(..));
            let start = text.line_to_char(start_line);
            let end = text.line_to_char((end_line + 1).min(text.len_lines()));

            Range::new(start, end).with_direction(range.direction())
        }),
    );
}

fn shrink_to_line_bounds(cx: &mut Context) {
    let (view, doc) = current!(cx.editor);

    doc.set_selection(
        view.id,
        doc.selection(view.id).clone().transform(|range| {
            let text = doc.text();

            let (start_line, end_line) = range.line_range(text.slice(..));

            // Do nothing if the selection is within one line to prevent
            // conditional logic for the behavior of this command
            if start_line == end_line {
                return range;
            }

            let mut start = text.line_to_char(start_line);

            // line_to_char gives us the start position of the line, so
            // we need to get the start position of the next line. In
            // the editor, this will correspond to the cursor being on
            // the EOL whitespace character, which is what we want.
            let mut end = text.line_to_char((end_line + 1).min(text.len_lines()));

            if start != range.from() {
                start = text.line_to_char((start_line + 1).min(text.len_lines()));
            }

            if end != range.to() {
                end = text.line_to_char(end_line);
            }

            Range::new(start, end).with_direction(range.direction())
        }),
    );
}

enum Operation {
    Delete,
    Change,
}

fn selection_is_linewise(selection: &Selection, text: &Rope) -> bool {
    selection.ranges().iter().all(|range| {
        let text = text.slice(..);
        if range.slice(text).len_lines() < 2 {
            return false;
        }
        // If the start of the selection is at the start of a line and the end at the end of a line.
        let (start_line, end_line) = range.line_range(text);
        let start = text.line_to_char(start_line);
        let end = text.line_to_char((end_line + 1).min(text.len_lines()));
        start == range.from() && end == range.to()
    })
}

fn delete_selection_impl(cx: &mut Context, op: Operation) {
    let (view, doc) = current!(cx.editor);

    let selection = doc.selection(view.id);
    let only_whole_lines = selection_is_linewise(selection, doc.text());

    if cx.register != Some('_') {
        // first yank the selection
        let text = doc.text().slice(..);
        let values: Vec<String> = selection.fragments(text).map(Cow::into_owned).collect();
        let reg_name = cx.register.unwrap_or('"');
        if let Err(err) = cx.editor.registers.write(reg_name, values) {
            cx.editor.set_error(err.to_string());
            return;
        }
    };

    // then delete
    let transaction =
        Transaction::delete_by_selection(doc.text(), selection, |range| (range.from(), range.to()));
    doc.apply(&transaction, view.id);

    match op {
        Operation::Delete => {
            // exit select mode, if currently in select mode
            exit_select_mode(cx);
        }
        Operation::Change => {
            if only_whole_lines {
                open_above(cx);
            } else {
                enter_insert_mode(cx);
            }
        }
    }
}

#[inline]
fn delete_by_selection_insert_mode(
    cx: &mut Context,
    mut f: impl FnMut(RopeSlice, &Range) -> Deletion,
    direction: Direction,
) {
    let (view, doc) = current!(cx.editor);
    let text = doc.text().slice(..);
    let mut selection = SmallVec::new();
    let mut insert_newline = false;
    let text_len = text.len_chars();
    let mut transaction =
        Transaction::delete_by_selection(doc.text(), doc.selection(view.id), |range| {
            let (start, end) = f(text, range);
            if direction == Direction::Forward {
                let mut range = *range;
                if range.head > range.anchor {
                    insert_newline |= end == text_len;
                    // move the cursor to the right so that the selection
                    // doesn't shrink when deleting forward (so the text appears to
                    // move to  left)
                    // += 1 is enough here as the range is normalized to grapheme boundaries
                    // later anyway
                    range.head += 1;
                }
                selection.push(range);
            }
            (start, end)
        });

    // in case we delete the last character and the cursor would be moved to the EOF char
    // insert a newline, just like when entering append mode
    if insert_newline {
        transaction = transaction.insert_at_eof(doc.line_ending.as_str().into());
    }

    if direction == Direction::Forward {
        doc.set_selection(
            view.id,
            Selection::new(selection, doc.selection(view.id).primary_index()),
        );
    }
    doc.apply(&transaction, view.id);
    lsp::signature_help_impl(cx, SignatureHelpInvoked::Automatic);
}

fn delete_selection(cx: &mut Context) {
    delete_selection_impl(cx, Operation::Delete);
}

fn delete_selection_noyank(cx: &mut Context) {
    cx.register = Some('_');
    delete_selection_impl(cx, Operation::Delete);
}

fn change_selection(cx: &mut Context) {
    delete_selection_impl(cx, Operation::Change);
}

fn change_selection_noyank(cx: &mut Context) {
    cx.register = Some('_');
    delete_selection_impl(cx, Operation::Change);
}

fn collapse_selection(cx: &mut Context) {
    let (view, doc) = current!(cx.editor);
    let text = doc.text().slice(..);

    let selection = doc.selection(view.id).clone().transform(|range| {
        let pos = range.cursor(text);
        Range::new(pos, pos)
    });
    doc.set_selection(view.id, selection);
}

fn flip_selections(cx: &mut Context) {
    let (view, doc) = current!(cx.editor);

    let selection = doc
        .selection(view.id)
        .clone()
        .transform(|range| range.flip());
    doc.set_selection(view.id, selection);
}

fn ensure_selections_forward(cx: &mut Context) {
    let (view, doc) = current!(cx.editor);

    let selection = doc
        .selection(view.id)
        .clone()
        .transform(|r| r.with_direction(Direction::Forward));

    doc.set_selection(view.id, selection);
}

fn enter_insert_mode(cx: &mut Context) {
    cx.editor.mode = Mode::Insert;
}

// inserts at the start of each selection
fn insert_mode(cx: &mut Context) {
    enter_insert_mode(cx);
    let (view, doc) = current!(cx.editor);

    log::trace!(
        "entering insert mode with sel: {:?}, text: {:?}",
        doc.selection(view.id),
        doc.text().to_string()
    );

    let selection = doc
        .selection(view.id)
        .clone()
        .transform(|range| Range::new(range.to(), range.from()));

    doc.set_selection(view.id, selection);

    // [TODO] temporary workaround until we're not using the idle timer to
    //        trigger auto completions any more
    cx.editor.clear_idle_timer();
}

// inserts at the end of each selection
fn append_mode(cx: &mut Context) {
    enter_insert_mode(cx);
    let (view, doc) = current!(cx.editor);
    doc.restore_cursor = true;
    let text = doc.text().slice(..);

    // Make sure there's room at the end of the document if the last
    // selection butts up against it.
    let end = text.len_chars();
    let last_range = doc
        .selection(view.id)
        .iter()
        .last()
        .expect("selection should always have at least one range");
    if !last_range.is_empty() && last_range.to() == end {
        let transaction = Transaction::change(
            doc.text(),
            [(end, end, Some(doc.line_ending.as_str().into()))].into_iter(),
        );
        doc.apply(&transaction, view.id);
    }

    let selection = doc.selection(view.id).clone().transform(|range| {
        Range::new(
            range.from(),
            graphemes::next_grapheme_boundary(doc.text().slice(..), range.to()),
        )
    });
    doc.set_selection(view.id, selection);
}

fn file_picker(cx: &mut Context) {
    let root = find_workspace().0;
    if !root.exists() {
        cx.editor.set_error("Workspace directory does not exist");
        return;
    }
    let picker = ui::file_picker(root, &cx.editor.config());
    cx.push_layer(Box::new(overlaid(picker)));
}

fn file_picker_in_current_buffer_directory(cx: &mut Context) {
    let doc_dir = doc!(cx.editor)
        .path()
        .and_then(|path| path.parent().map(|path| path.to_path_buf()));

    let path = match doc_dir {
        Some(path) => path,
        None => {
            cx.editor.set_error("current buffer has no path or parent");
            return;
        }
    };

    let picker = ui::file_picker(path, &cx.editor.config());
    cx.push_layer(Box::new(overlaid(picker)));
}

fn file_picker_in_current_directory(cx: &mut Context) {
    let cwd = helix_loader::current_working_dir();
    if !cwd.exists() {
        cx.editor
            .set_error("Current working directory does not exist");
        return;
    }
    let picker = ui::file_picker(cwd, &cx.editor.config());
    cx.push_layer(Box::new(overlaid(picker)));
}

fn buffer_picker(cx: &mut Context) {
    let current = view!(cx.editor).doc;

    struct BufferMeta {
        id: DocumentId,
        path: Option<PathBuf>,
        name: Option<String>,
        is_modified: bool,
        is_current: bool,
        focused_at: std::time::Instant,
    }

    impl ui::menu::Item for BufferMeta {
        type Data = ();

        fn format(&self, _data: &Self::Data) -> Row {
            let path = self
                .path
                .as_deref()
                .map(helix_core::path::get_relative_path);
            let path = match path
                .as_deref()
                .and_then(Path::to_str)
                .or_else(|| self.name.as_ref().map(|x| x.as_str()))
            {
                Some(path) => path,
                None => SCRATCH_BUFFER_NAME,
            };

            let mut flags = String::new();
            if self.is_modified {
                flags.push('+');
            }
            if self.is_current {
                flags.push('*');
            }

            Row::new([self.id.to_string(), flags, path.to_string()])
        }
    }

    let new_meta = |doc: &Document| BufferMeta {
        id: doc.id(),
        path: doc.path().cloned(),
        name: doc.name.clone(),
        is_modified: doc.is_modified(),
        is_current: doc.id() == current,
        focused_at: doc.focused_at,
    };

    let mut items = cx
        .editor
        .documents
        .values()
        .map(|doc| new_meta(doc))
        .collect::<Vec<BufferMeta>>();

    // mru
    items.sort_unstable_by_key(|item| std::cmp::Reverse(item.focused_at));

    let picker = Picker::new(items, (), |cx, meta, action| {
        cx.editor.switch(meta.id, action);
    })
    .with_preview(|editor, meta| {
        let doc = &editor.documents.get(&meta.id)?;
        let &view_id = doc.selections().keys().next()?;
        let line = doc
            .selection(view_id)
            .primary()
            .cursor_line(doc.text().slice(..));
        Some((meta.id.into(), Some((line, line))))
    });
    cx.push_layer(Box::new(overlaid(picker)));
}

fn jumplist_picker(cx: &mut Context) {
    struct JumpMeta {
        id: DocumentId,
        path: Option<PathBuf>,
        selection: Selection,
        text: String,
        is_current: bool,
    }

    impl ui::menu::Item for JumpMeta {
        type Data = ();

        fn format(&self, _data: &Self::Data) -> Row {
            let path = self
                .path
                .as_deref()
                .map(helix_core::path::get_relative_path);
            let path = match path.as_deref().and_then(Path::to_str) {
                Some(path) => path,
                None => SCRATCH_BUFFER_NAME,
            };

            let mut flags = Vec::new();
            if self.is_current {
                flags.push("*");
            }

            let flag = if flags.is_empty() {
                "".into()
            } else {
                format!(" ({})", flags.join(""))
            };
            format!("{} {}{} {}", self.id, path, flag, self.text).into()
        }
    }

    for (view, _) in cx.editor.tree.views_mut() {
        for doc_id in view.jumps.iter().map(|e| e.0).collect::<Vec<_>>().iter() {
            let doc = doc_mut!(cx.editor, doc_id);
            view.sync_changes(doc);
        }
    }

    let new_meta = |view: &View, doc_id: DocumentId, selection: Selection| {
        let doc = &cx.editor.documents.get(&doc_id);
        let text = doc.map_or("".into(), |d| {
            selection
                .fragments(d.text().slice(..))
                .map(Cow::into_owned)
                .collect::<Vec<_>>()
                .join(" ")
        });

        JumpMeta {
            id: doc_id,
            path: doc.and_then(|d| d.path().cloned()),
            selection,
            text,
            is_current: view.doc == doc_id,
        }
    };

    let picker = Picker::new(
        cx.editor
            .tree
            .views()
            .flat_map(|(view, _)| {
                view.jumps
                    .iter()
                    .map(|(doc_id, selection)| new_meta(view, *doc_id, selection.clone()))
            })
            .collect(),
        (),
        |cx, meta, action| {
            cx.editor.switch(meta.id, action);
            let config = cx.editor.config();
            let (view, doc) = (view_mut!(cx.editor), doc_mut!(cx.editor, &meta.id));
            doc.set_selection(view.id, meta.selection.clone());
            if action.align_view(view, doc.id()) {
                view.ensure_cursor_in_view_center(doc, config.scrolloff);
            }
        },
    )
    .with_preview(|editor, meta| {
        let doc = &editor.documents.get(&meta.id)?;
        let line = meta.selection.primary().cursor_line(doc.text().slice(..));
        Some((meta.id.into(), Some((line, line))))
    });
    cx.push_layer(Box::new(overlaid(picker)));
}

impl ui::menu::Item for MappableCommand {
    type Data = ReverseKeymap;

    fn format(&self, keymap: &Self::Data) -> Row {
        let fmt_binding = |bindings: &Vec<Vec<KeyEvent>>| -> String {
            bindings.iter().fold(String::new(), |mut acc, bind| {
                if !acc.is_empty() {
                    acc.push(' ');
                }
                for key in bind {
                    acc.push_str(&key.key_sequence_format());
                }
                acc
            })
        };

        match self {
            MappableCommand::Typable { doc, name, .. } => match keymap.get(name as &String) {
                Some(bindings) => format!("{} ({}) [:{}]", doc, fmt_binding(bindings), name).into(),
                None => format!("{} [:{}]", doc, name).into(),
            },
            MappableCommand::Static { doc, name, .. } => match keymap.get(*name) {
                Some(bindings) => format!("{} ({}) [{}]", doc, fmt_binding(bindings), name).into(),
                None => format!("{} [{}]", doc, name).into(),
            },
        }
    }
}

pub fn command_palette(cx: &mut Context) {
    let register = cx.register;
    let count = cx.count;

    cx.callback = Some(Box::new(
        move |compositor: &mut Compositor, cx: &mut compositor::Context| {
            let keymap = compositor.find::<ui::EditorView>().unwrap().keymaps.map()
                [&cx.editor.mode]
                .reverse_map();

            let mut commands: Vec<MappableCommand> = MappableCommand::STATIC_COMMAND_LIST.into();
            commands.extend(typed::TYPABLE_COMMAND_LIST.iter().map(|cmd| {
                MappableCommand::Typable {
                    name: cmd.name.to_owned(),
                    doc: cmd.doc.to_owned(),
                    args: Vec::new(),
                }
            }));

            let picker = Picker::new(commands, keymap, move |cx, command, _action| {
                let mut ctx = Context {
                    register,
                    count,
                    editor: cx.editor,
                    callback: None,
                    on_next_key_callback: None,
                    jobs: cx.jobs,
                };
                let focus = view!(ctx.editor).id;

                command.execute(&mut ctx);

                if ctx.editor.tree.contains(focus) {
                    let config = ctx.editor.config();
                    let mode = ctx.editor.mode();
                    let view = view_mut!(ctx.editor, focus);
                    let doc = doc_mut!(ctx.editor, &view.doc);

                    view.ensure_cursor_in_view(doc, config.scrolloff);

                    if mode != Mode::Insert {
                        doc.append_changes_to_history(view);
                    }
                }
            });
            compositor.push(Box::new(overlaid(picker)));
        },
    ));
}

fn last_picker(cx: &mut Context) {
    // TODO: last picker does not seem to work well with buffer_picker
    cx.callback = Some(Box::new(|compositor, cx| {
        if let Some(picker) = compositor.last_picker.take() {
            compositor.push(picker);
        } else {
            cx.editor.set_error("no last picker")
        }
    }));
}

/// Fallback position to use for [`insert_with_indent`].
enum IndentFallbackPos {
    LineStart,
    LineEnd,
}

// `I` inserts at the first nonwhitespace character of each line with a selection.
// If the line is empty, automatically indent.
fn insert_at_line_start(cx: &mut Context) {
    insert_with_indent(cx, IndentFallbackPos::LineStart);
}

// `A` inserts at the end of each line with a selection.
// If the line is empty, automatically indent.
fn insert_at_line_end(cx: &mut Context) {
    insert_with_indent(cx, IndentFallbackPos::LineEnd);
}

// Enter insert mode and auto-indent the current line if it is empty.
// If the line is not empty, move the cursor to the specified fallback position.
fn insert_with_indent(cx: &mut Context, cursor_fallback: IndentFallbackPos) {
    enter_insert_mode(cx);

    let (view, doc) = current!(cx.editor);

    let text = doc.text().slice(..);
    let contents = doc.text();
    let selection = doc.selection(view.id);

    let language_config = doc.language_config();
    let syntax = doc.syntax();
    let tab_width = doc.tab_width();

    let mut ranges = SmallVec::with_capacity(selection.len());
    let mut offs = 0;

    let mut transaction = Transaction::change_by_selection(contents, selection, |range| {
        let cursor_line = range.cursor_line(text);
        let cursor_line_start = text.line_to_char(cursor_line);

        if line_end_char_index(&text, cursor_line) == cursor_line_start {
            // line is empty => auto indent
            let line_end_index = cursor_line_start;

            let indent = indent::indent_for_newline(
                language_config,
                syntax,
                &doc.indent_style,
                tab_width,
                text,
                cursor_line,
                line_end_index,
                cursor_line,
            );

            // calculate new selection ranges
            let pos = offs + cursor_line_start;
            let indent_width = indent.chars().count();
            ranges.push(Range::point(pos + indent_width));
            offs += indent_width;

            (line_end_index, line_end_index, Some(indent.into()))
        } else {
            // move cursor to the fallback position
            let pos = match cursor_fallback {
                IndentFallbackPos::LineStart => {
                    find_first_non_whitespace_char(text.line(cursor_line))
                        .map(|ws_offset| ws_offset + cursor_line_start)
                        .unwrap_or(cursor_line_start)
                }
                IndentFallbackPos::LineEnd => line_end_char_index(&text, cursor_line),
            };

            ranges.push(range.put_cursor(text, pos + offs, cx.editor.mode == Mode::Select));

            (cursor_line_start, cursor_line_start, None)
        }
    });

    transaction = transaction.with_selection(Selection::new(ranges, selection.primary_index()));
    doc.apply(&transaction, view.id);
}

// Creates an LspCallback that waits for formatting changes to be computed. When they're done,
// it applies them, but only if the doc hasn't changed.
//
// TODO: provide some way to cancel this, probably as part of a more general job cancellation
// scheme
async fn make_format_callback(
    doc_id: DocumentId,
    doc_version: i32,
    view_id: ViewId,
    format: impl Future<Output = Result<Transaction, FormatterError>> + Send + 'static,
    write: Option<(Option<PathBuf>, bool)>,
) -> anyhow::Result<job::Callback> {
    let format = format.await;

    let call: job::Callback = Callback::Editor(Box::new(move |editor| {
        if !editor.documents.contains_key(&doc_id) || !editor.tree.contains(view_id) {
            return;
        }

        let scrolloff = editor.config().scrolloff;
        let doc = doc_mut!(editor, &doc_id);
        let view = view_mut!(editor, view_id);

        if let Ok(format) = format {
            if doc.version() == doc_version {
                doc.apply(&format, view.id);
                doc.append_changes_to_history(view);
                doc.detect_indent_and_line_ending();
                view.ensure_cursor_in_view(doc, scrolloff);
            } else {
                log::info!("discarded formatting changes because the document changed");
            }
        }

        if let Some((path, force)) = write {
            let id = doc.id();
            if let Err(err) = editor.save(id, path, force) {
                editor.set_error(format!("Error saving: {}", err));
            }
        }
    }));

    Ok(call)
}

#[derive(PartialEq, Eq)]
pub enum Open {
    Below,
    Above,
}

fn open(cx: &mut Context, open: Open) {
    let count = cx.count();
    enter_insert_mode(cx);
    let (view, doc) = current!(cx.editor);

    let text = doc.text().slice(..);
    let contents = doc.text();
    let selection = doc.selection(view.id);

    let mut ranges = SmallVec::with_capacity(selection.len());
    let mut offs = 0;

    let mut transaction = Transaction::change_by_selection(contents, selection, |range| {
        let cursor_line = text.char_to_line(match open {
            Open::Below => graphemes::prev_grapheme_boundary(text, range.to()),
            Open::Above => range.from(),
        });

        let new_line = match open {
            // adjust position to the end of the line (next line - 1)
            Open::Below => cursor_line + 1,
            // adjust position to the end of the previous line (current line - 1)
            Open::Above => cursor_line,
        };

        let line_num = new_line.saturating_sub(1);

        // Index to insert newlines after, as well as the char width
        // to use to compensate for those inserted newlines.
        let (line_end_index, line_end_offset_width) = if new_line == 0 {
            (0, 0)
        } else {
            (
                line_end_char_index(&text, line_num),
                doc.line_ending.len_chars(),
            )
        };

        let indent = indent::indent_for_newline(
            doc.language_config(),
            doc.syntax(),
            &doc.indent_style,
            doc.tab_width(),
            text,
            line_num,
            line_end_index,
            cursor_line,
        );

        let indent_len = indent.len();
        let mut text = String::with_capacity(1 + indent_len);
        text.push_str(doc.line_ending.as_str());
        text.push_str(&indent);
        let text = text.repeat(count);

        // calculate new selection ranges
        let pos = offs + line_end_index + line_end_offset_width;
        for i in 0..count {
            // pos                    -> beginning of reference line,
            // + (i * (1+indent_len)) -> beginning of i'th line from pos
            // + indent_len ->        -> indent for i'th line
            ranges.push(Range::point(pos + (i * (1 + indent_len)) + indent_len));
        }

        offs += text.chars().count();

        (line_end_index, line_end_index, Some(text.into()))
    });

    transaction = transaction.with_selection(Selection::new(ranges, selection.primary_index()));

    doc.apply(&transaction, view.id);
}

// o inserts a new line after each line with a selection
fn open_below(cx: &mut Context) {
    open(cx, Open::Below)
}

// O inserts a new line before each line with a selection
fn open_above(cx: &mut Context) {
    open(cx, Open::Above)
}

fn normal_mode(cx: &mut Context) {
    cx.editor.enter_normal_mode();
}

// Store a jump on the jumplist.
fn push_jump(view: &mut View, doc: &Document) {
    let jump = (doc.id(), doc.selection(view.id).clone());
    view.jumps.push(jump);
}

fn goto_line(cx: &mut Context) {
    if cx.count.is_some() {
        let (view, doc) = current!(cx.editor);
        push_jump(view, doc);

        goto_line_without_jumplist(cx.editor, cx.count);
    }
}

fn goto_line_without_jumplist(editor: &mut Editor, count: Option<NonZeroUsize>) {
    if let Some(count) = count {
        let (view, doc) = current!(editor);
        let text = doc.text().slice(..);
        let max_line = if text.line(text.len_lines() - 1).len_chars() == 0 {
            // If the last line is blank, don't jump to it.
            text.len_lines().saturating_sub(2)
        } else {
            text.len_lines() - 1
        };
        let line_idx = std::cmp::min(count.get() - 1, max_line);
        let pos = text.line_to_char(line_idx);
        let selection = doc
            .selection(view.id)
            .clone()
            .transform(|range| range.put_cursor(text, pos, editor.mode == Mode::Select));

        doc.set_selection(view.id, selection);
    }
}

fn goto_last_line(cx: &mut Context) {
    let (view, doc) = current!(cx.editor);
    let text = doc.text().slice(..);
    let line_idx = if text.line(text.len_lines() - 1).len_chars() == 0 {
        // If the last line is blank, don't jump to it.
        text.len_lines().saturating_sub(2)
    } else {
        text.len_lines() - 1
    };
    let pos = text.line_to_char(line_idx);
    let selection = doc
        .selection(view.id)
        .clone()
        .transform(|range| range.put_cursor(text, pos, cx.editor.mode == Mode::Select));

    push_jump(view, doc);
    doc.set_selection(view.id, selection);
}

fn goto_last_accessed_file(cx: &mut Context) {
    let view = view_mut!(cx.editor);
    if let Some(alt) = view.docs_access_history.pop() {
        cx.editor.switch(alt, Action::Replace);
    } else {
        cx.editor.set_error("no last accessed buffer")
    }
}

fn goto_last_modification(cx: &mut Context) {
    let (view, doc) = current!(cx.editor);
    let pos = doc.history.get_mut().last_edit_pos();
    let text = doc.text().slice(..);
    if let Some(pos) = pos {
        let selection = doc
            .selection(view.id)
            .clone()
            .transform(|range| range.put_cursor(text, pos, cx.editor.mode == Mode::Select));
        doc.set_selection(view.id, selection);
    }
}

fn goto_last_modified_file(cx: &mut Context) {
    let view = view!(cx.editor);
    let alternate_file = view
        .last_modified_docs
        .into_iter()
        .flatten()
        .find(|&id| id != view.doc);
    if let Some(alt) = alternate_file {
        cx.editor.switch(alt, Action::Replace);
    } else {
        cx.editor.set_error("no last modified buffer")
    }
}

fn select_mode(cx: &mut Context) {
    let (view, doc) = current!(cx.editor);
    let text = doc.text().slice(..);

    // Make sure end-of-document selections are also 1-width.
    // (With the exception of being in an empty document, of course.)
    let selection = doc.selection(view.id).clone().transform(|range| {
        if range.is_empty() && range.head == text.len_chars() {
            Range::new(
                graphemes::prev_grapheme_boundary(text, range.anchor),
                range.head,
            )
        } else {
            range
        }
    });
    doc.set_selection(view.id, selection);

    cx.editor.mode = Mode::Select;
}

fn exit_select_mode(cx: &mut Context) {
    if cx.editor.mode == Mode::Select {
        cx.editor.mode = Mode::Normal;
    }
}

fn goto_first_diag(cx: &mut Context) {
    let (view, doc) = current!(cx.editor);
    let selection = match doc.shown_diagnostics().next() {
        Some(diag) => Selection::single(diag.range.start, diag.range.end),
        None => return,
    };
    doc.set_selection(view.id, selection);
}

fn goto_last_diag(cx: &mut Context) {
    let (view, doc) = current!(cx.editor);
    let selection = match doc.shown_diagnostics().last() {
        Some(diag) => Selection::single(diag.range.start, diag.range.end),
        None => return,
    };
    doc.set_selection(view.id, selection);
}

fn goto_next_diag(cx: &mut Context) {
    let (view, doc) = current!(cx.editor);

    let cursor_pos = doc
        .selection(view.id)
        .primary()
        .cursor(doc.text().slice(..));

    let diag = doc
        .shown_diagnostics()
        .find(|diag| diag.range.start > cursor_pos)
        .or_else(|| doc.shown_diagnostics().next());

    let selection = match diag {
        Some(diag) => Selection::single(diag.range.start, diag.range.end),
        None => return,
    };
    doc.set_selection(view.id, selection);
}

fn goto_prev_diag(cx: &mut Context) {
    let (view, doc) = current!(cx.editor);

    let cursor_pos = doc
        .selection(view.id)
        .primary()
        .cursor(doc.text().slice(..));

    let diag = doc
        .shown_diagnostics()
        .rev()
        .find(|diag| diag.range.start < cursor_pos)
        .or_else(|| doc.shown_diagnostics().last());

    let selection = match diag {
        // NOTE: the selection is reversed because we're jumping to the
        // previous diagnostic.
        Some(diag) => Selection::single(diag.range.end, diag.range.start),
        None => return,
    };
    doc.set_selection(view.id, selection);
}

fn goto_first_change(cx: &mut Context) {
    goto_first_change_impl(cx, false);
}

fn goto_last_change(cx: &mut Context) {
    goto_first_change_impl(cx, true);
}

fn goto_first_change_impl(cx: &mut Context, reverse: bool) {
    let editor = &mut cx.editor;
    let (view, doc) = current!(editor);
    if let Some(handle) = doc.diff_handle() {
        let hunk = {
            let diff = handle.load();
            let idx = if reverse {
                diff.len().saturating_sub(1)
            } else {
                0
            };
            diff.nth_hunk(idx)
        };
        if hunk != Hunk::NONE {
            let range = hunk_range(hunk, doc.text().slice(..));
            doc.set_selection(view.id, Selection::single(range.anchor, range.head));
        }
    }
}

fn goto_next_change(cx: &mut Context) {
    goto_next_change_impl(cx, Direction::Forward)
}

fn goto_prev_change(cx: &mut Context) {
    goto_next_change_impl(cx, Direction::Backward)
}

fn goto_next_change_impl(cx: &mut Context, direction: Direction) {
    let count = cx.count() as u32 - 1;
    let motion = move |editor: &mut Editor| {
        let (view, doc) = current!(editor);
        let doc_text = doc.text().slice(..);
        let diff_handle = if let Some(diff_handle) = doc.diff_handle() {
            diff_handle
        } else {
            editor.set_status("Diff is not available in current buffer");
            return;
        };

        let selection = doc.selection(view.id).clone().transform(|range| {
            let cursor_line = range.cursor_line(doc_text) as u32;

            let diff = diff_handle.load();
            let hunk_idx = match direction {
                Direction::Forward => diff
                    .next_hunk(cursor_line)
                    .map(|idx| (idx + count).min(diff.len() - 1)),
                Direction::Backward => diff
                    .prev_hunk(cursor_line)
                    .map(|idx| idx.saturating_sub(count)),
            };
            let Some(hunk_idx) = hunk_idx else {
                return range;
            };
            let hunk = diff.nth_hunk(hunk_idx);
            let new_range = hunk_range(hunk, doc_text);
            if editor.mode == Mode::Select {
                let head = if new_range.head < range.anchor {
                    new_range.anchor
                } else {
                    new_range.head
                };

                Range::new(range.anchor, head)
            } else {
                new_range.with_direction(direction)
            }
        });

        doc.set_selection(view.id, selection)
    };
    cx.editor.apply_motion(motion);
}

/// Returns the [Range] for a [Hunk] in the given text.
/// Additions and modifications cover the added and modified ranges.
/// Deletions are represented as the point at the start of the deletion hunk.
fn hunk_range(hunk: Hunk, text: RopeSlice) -> Range {
    let anchor = text.line_to_char(hunk.after.start as usize);
    let head = if hunk.after.is_empty() {
        anchor + 1
    } else {
        text.line_to_char(hunk.after.end as usize)
    };

    Range::new(anchor, head)
}

pub mod insert {
    use super::*;
    pub type Hook = fn(&Rope, &Selection, char) -> Option<Transaction>;
    pub type PostHook = fn(&mut Context, char);

    /// Exclude the cursor in range.
    fn exclude_cursor(text: RopeSlice, range: Range, cursor: Range) -> Range {
        if range.to() == cursor.to() && text.len_chars() != cursor.to() {
            Range::new(
                range.from(),
                graphemes::prev_grapheme_boundary(text, cursor.to()),
            )
        } else {
            range
        }
    }

    // It trigger completion when idle timer reaches deadline
    // Only trigger completion if the word under cursor is longer than n characters
    pub fn idle_completion(cx: &mut Context) {
        let config = cx.editor.config();
        let (view, doc) = current!(cx.editor);
        let text = doc.text().slice(..);
        let cursor = doc.selection(view.id).primary().cursor(text);

        use helix_core::chars::char_is_word;
        let mut iter = text.chars_at(cursor);
        iter.reverse();
        for _ in 0..config.completion_trigger_len {
            match iter.next() {
                Some(c) if char_is_word(c) => {}
                _ => return,
            }
        }
        super::completion(cx);
    }

    fn language_server_completion(cx: &mut Context, ch: char) {
        let config = cx.editor.config();
        if !config.auto_completion {
            return;
        }

        use helix_lsp::lsp;
        // if ch matches completion char, trigger completion
        let doc = doc_mut!(cx.editor);
        let trigger_completion = doc
            .language_servers_with_feature(LanguageServerFeature::Completion)
            .any(|ls| {
                // TODO: what if trigger is multiple chars long
                matches!(&ls.capabilities().completion_provider, Some(lsp::CompletionOptions {
                    trigger_characters: Some(triggers),
                    ..
                }) if triggers.iter().any(|trigger| trigger.contains(ch)))
            });

        if trigger_completion {
            cx.editor.clear_idle_timer();
            super::completion(cx);
        }
    }

    fn signature_help(cx: &mut Context, ch: char) {
        use helix_lsp::lsp;
        // if ch matches signature_help char, trigger
        let doc = doc_mut!(cx.editor);
        // TODO support multiple language servers (not just the first that is found), likely by merging UI somehow
        let Some(language_server) = doc
            .language_servers_with_feature(LanguageServerFeature::SignatureHelp)
            .next()
        else {
            return;
        };

        let capabilities = language_server.capabilities();

        if let lsp::ServerCapabilities {
            signature_help_provider:
                Some(lsp::SignatureHelpOptions {
                    trigger_characters: Some(triggers),
                    // TODO: retrigger_characters
                    ..
                }),
            ..
        } = capabilities
        {
            // TODO: what if trigger is multiple chars long
            let is_trigger = triggers.iter().any(|trigger| trigger.contains(ch));
            // lsp doesn't tell us when to close the signature help, so we request
            // the help information again after common close triggers which should
            // return None, which in turn closes the popup.
            let close_triggers = &[')', ';', '.'];

            if is_trigger || close_triggers.contains(&ch) {
                super::signature_help_impl(cx, SignatureHelpInvoked::Automatic);
            }
        }
    }

    // The default insert hook: simply insert the character
    #[allow(clippy::unnecessary_wraps)] // need to use Option<> because of the Hook signature
    fn insert(doc: &Rope, selection: &Selection, ch: char) -> Option<Transaction> {
        let cursors = selection.clone().cursors(doc.slice(..));
        let mut t = Tendril::new();
        t.push(ch);
        let transaction = Transaction::insert(doc, &cursors, t);
        Some(transaction)
    }

    use helix_core::auto_pairs;
    use helix_view::editor::SmartTabConfig;

    pub fn insert_char(cx: &mut Context, c: char) {
        let (view, doc) = current_ref!(cx.editor);
        let text = doc.text();
        let selection = doc.selection(view.id);
        let auto_pairs = doc.auto_pairs(cx.editor);

        let transaction = auto_pairs
            .as_ref()
            .and_then(|ap| auto_pairs::hook(text, selection, c, ap))
            .or_else(|| insert(text, selection, c));

        let (view, doc) = current!(cx.editor);
        if let Some(t) = transaction {
            doc.apply(&t, view.id);
        }

        // TODO: need a post insert hook too for certain triggers (autocomplete, signature help, etc)
        // this could also generically look at Transaction, but it's a bit annoying to look at
        // Operation instead of Change.
        for hook in &[language_server_completion, signature_help] {
            hook(cx, c);
        }
    }

<<<<<<< HEAD
    pub fn insert_string(cx: &mut Context, string: String) {
        let (view, doc) = current!(cx.editor);

        let indent = Tendril::from(string);
        let transaction = Transaction::insert(
            doc.text(),
            &doc.selection(view.id).clone().cursors(doc.text().slice(..)),
            indent,
        );
        doc.apply(&transaction, view.id);
=======
    pub fn smart_tab(cx: &mut Context) {
        let (view, doc) = current_ref!(cx.editor);
        let view_id = view.id;

        if matches!(
            cx.editor.config().smart_tab,
            Some(SmartTabConfig { enable: true, .. })
        ) {
            let cursors_after_whitespace = doc.selection(view_id).ranges().iter().all(|range| {
                let cursor = range.cursor(doc.text().slice(..));
                let current_line_num = doc.text().char_to_line(cursor);
                let current_line_start = doc.text().line_to_char(current_line_num);
                let left = doc.text().slice(current_line_start..cursor);
                left.chars().all(|c| c.is_whitespace())
            });

            if !cursors_after_whitespace {
                move_parent_node_end(cx);
                return;
            }
        }

        insert_tab(cx);
>>>>>>> 546c8ca3
    }

    pub fn insert_tab(cx: &mut Context) {
        let (view, doc) = current!(cx.editor);
        // TODO: round out to nearest indentation level (for example a line with 3 spaces should
        // indent by one to reach 4 spaces).

        let indent = Tendril::from(doc.indent_style.as_str());
        let transaction = Transaction::insert(
            doc.text(),
            &doc.selection(view.id).clone().cursors(doc.text().slice(..)),
            indent,
        );
        doc.apply(&transaction, view.id);
    }

    pub fn insert_newline(cx: &mut Context) {
        let (view, doc) = current_ref!(cx.editor);
        let text = doc.text().slice(..);

        let contents = doc.text();
        let selection = doc.selection(view.id).clone();
        let mut ranges = SmallVec::with_capacity(selection.len());

        // TODO: this is annoying, but we need to do it to properly calculate pos after edits
        let mut global_offs = 0;

        let mut transaction = Transaction::change_by_selection(contents, &selection, |range| {
            let pos = range.cursor(text);

            let prev = if pos == 0 {
                ' '
            } else {
                contents.char(pos - 1)
            };
            let curr = contents.get_char(pos).unwrap_or(' ');

            let current_line = text.char_to_line(pos);
            let line_is_only_whitespace = text
                .line(current_line)
                .chars()
                .all(|char| char.is_ascii_whitespace());

            let mut new_text = String::new();

            // If the current line is all whitespace, insert a line ending at the beginning of
            // the current line. This makes the current line empty and the new line contain the
            // indentation of the old line.
            let (from, to, local_offs) = if line_is_only_whitespace {
                let line_start = text.line_to_char(current_line);
                new_text.push_str(doc.line_ending.as_str());

                (line_start, line_start, new_text.chars().count())
            } else {
                let indent = indent::indent_for_newline(
                    doc.language_config(),
                    doc.syntax(),
                    &doc.indent_style,
                    doc.tab_width(),
                    text,
                    current_line,
                    pos,
                    current_line,
                );

                // If we are between pairs (such as brackets), we want to
                // insert an additional line which is indented one level
                // more and place the cursor there
                let on_auto_pair = doc
                    .auto_pairs(cx.editor)
                    .and_then(|pairs| pairs.get(prev))
                    .map_or(false, |pair| pair.open == prev && pair.close == curr);

                let local_offs = if on_auto_pair {
                    let inner_indent = indent.clone() + doc.indent_style.as_str();
                    new_text.reserve_exact(2 + indent.len() + inner_indent.len());
                    new_text.push_str(doc.line_ending.as_str());
                    new_text.push_str(&inner_indent);
                    let local_offs = new_text.chars().count();
                    new_text.push_str(doc.line_ending.as_str());
                    new_text.push_str(&indent);
                    local_offs
                } else {
                    new_text.reserve_exact(1 + indent.len());
                    new_text.push_str(doc.line_ending.as_str());
                    new_text.push_str(&indent);
                    new_text.chars().count()
                };

                (pos, pos, local_offs)
            };

            let new_range = if doc.restore_cursor {
                // when appending, extend the range by local_offs
                Range::new(
                    range.anchor + global_offs,
                    range.head + local_offs + global_offs,
                )
            } else {
                // when inserting, slide the range by local_offs
                Range::new(
                    range.anchor + local_offs + global_offs,
                    range.head + local_offs + global_offs,
                )
            };

            // TODO: range replace or extend
            // range.replace(|range| range.is_empty(), head); -> fn extend if cond true, new head pos
            // can be used with cx.mode to do replace or extend on most changes
            ranges.push(new_range);
            global_offs += new_text.chars().count();

            (from, to, Some(new_text.into()))
        });

        transaction = transaction.with_selection(Selection::new(ranges, selection.primary_index()));

        let (view, doc) = current!(cx.editor);
        doc.apply(&transaction, view.id);
    }

    pub fn delete_char_backward(cx: &mut Context) {
        let count = cx.count();
        let (view, doc) = current_ref!(cx.editor);
        let text = doc.text().slice(..);
        let tab_width = doc.tab_width();
        let indent_width = doc.indent_width();
        let auto_pairs = doc.auto_pairs(cx.editor);

        let transaction =
            Transaction::delete_by_selection(doc.text(), doc.selection(view.id), |range| {
                let pos = range.cursor(text);
                if pos == 0 {
                    return (pos, pos);
                }
                let line_start_pos = text.line_to_char(range.cursor_line(text));
                // consider to delete by indent level if all characters before `pos` are indent units.
                let fragment = Cow::from(text.slice(line_start_pos..pos));
                if !fragment.is_empty() && fragment.chars().all(|ch| ch == ' ' || ch == '\t') {
                    if text.get_char(pos.saturating_sub(1)) == Some('\t') {
                        // fast path, delete one char
                        (graphemes::nth_prev_grapheme_boundary(text, pos, 1), pos)
                    } else {
                        let width: usize = fragment
                            .chars()
                            .map(|ch| {
                                if ch == '\t' {
                                    tab_width
                                } else {
                                    // it can be none if it still meet control characters other than '\t'
                                    // here just set the width to 1 (or some value better?).
                                    ch.width().unwrap_or(1)
                                }
                            })
                            .sum();
                        let mut drop = width % indent_width; // round down to nearest unit
                        if drop == 0 {
                            drop = indent_width
                        }; // if it's already at a unit, consume a whole unit
                        let mut chars = fragment.chars().rev();
                        let mut start = pos;
                        for _ in 0..drop {
                            // delete up to `drop` spaces
                            match chars.next() {
                                Some(' ') => start -= 1,
                                _ => break,
                            }
                        }
                        (start, pos) // delete!
                    }
                } else {
                    match (
                        text.get_char(pos.saturating_sub(1)),
                        text.get_char(pos),
                        auto_pairs,
                    ) {
                        (Some(_x), Some(_y), Some(ap))
                            if range.is_single_grapheme(text)
                                && ap.get(_x).is_some()
                                && ap.get(_x).unwrap().open == _x
                                && ap.get(_x).unwrap().close == _y =>
                        // delete both autopaired characters
                        {
                            (
                                graphemes::nth_prev_grapheme_boundary(text, pos, count),
                                graphemes::nth_next_grapheme_boundary(text, pos, count),
                            )
                        }
                        _ =>
                        // delete 1 char
                        {
                            (graphemes::nth_prev_grapheme_boundary(text, pos, count), pos)
                        }
                    }
                }
            });
        let (view, doc) = current!(cx.editor);
        doc.apply(&transaction, view.id);

        lsp::signature_help_impl(cx, SignatureHelpInvoked::Automatic);
    }

    pub fn delete_char_forward(cx: &mut Context) {
        let count = cx.count();
        delete_by_selection_insert_mode(
            cx,
            |text, range| {
                let pos = range.cursor(text);
                (pos, graphemes::nth_next_grapheme_boundary(text, pos, count))
            },
            Direction::Forward,
        )
    }

    pub fn delete_word_backward(cx: &mut Context) {
        let count = cx.count();
        delete_by_selection_insert_mode(
            cx,
            |text, range| {
                let anchor = movement::move_prev_word_start(text, *range, count).from();
                let next = Range::new(anchor, range.cursor(text));
                let range = exclude_cursor(text, next, *range);
                (range.from(), range.to())
            },
            Direction::Backward,
        );
    }

    pub fn delete_word_forward(cx: &mut Context) {
        let count = cx.count();
        delete_by_selection_insert_mode(
            cx,
            |text, range| {
                let head = movement::move_next_word_end(text, *range, count).to();
                (range.cursor(text), head)
            },
            Direction::Forward,
        );
    }
}

// Undo / Redo

fn undo(cx: &mut Context) {
    let count = cx.count();
    let (view, doc) = current!(cx.editor);
    for _ in 0..count {
        if !doc.undo(view) {
            cx.editor.set_status("Already at oldest change");
            break;
        }
    }
}

fn redo(cx: &mut Context) {
    let count = cx.count();
    let (view, doc) = current!(cx.editor);
    for _ in 0..count {
        if !doc.redo(view) {
            cx.editor.set_status("Already at newest change");
            break;
        }
    }
}

fn earlier(cx: &mut Context) {
    let count = cx.count();
    let (view, doc) = current!(cx.editor);
    for _ in 0..count {
        // rather than doing in batch we do this so get error halfway
        if !doc.earlier(view, UndoKind::Steps(1)) {
            cx.editor.set_status("Already at oldest change");
            break;
        }
    }
}

fn later(cx: &mut Context) {
    let count = cx.count();
    let (view, doc) = current!(cx.editor);
    for _ in 0..count {
        // rather than doing in batch we do this so get error halfway
        if !doc.later(view, UndoKind::Steps(1)) {
            cx.editor.set_status("Already at newest change");
            break;
        }
    }
}

fn commit_undo_checkpoint(cx: &mut Context) {
    let (view, doc) = current!(cx.editor);
    doc.append_changes_to_history(view);
}

// Yank / Paste

fn yank(cx: &mut Context) {
    yank_impl(cx.editor, cx.register.unwrap_or('"'));
    exit_select_mode(cx);
}

fn yank_to_clipboard(cx: &mut Context) {
    yank_impl(cx.editor, '*');
    exit_select_mode(cx);
}

fn yank_to_primary_clipboard(cx: &mut Context) {
    yank_impl(cx.editor, '+');
    exit_select_mode(cx);
}

fn yank_impl(editor: &mut Editor, register: char) {
    let (view, doc) = current!(editor);
    let text = doc.text().slice(..);

    let values: Vec<String> = doc
        .selection(view.id)
        .fragments(text)
        .map(Cow::into_owned)
        .collect();
    let selections = values.len();

    match editor.registers.write(register, values) {
        Ok(_) => editor.set_status(format!(
            "yanked {selections} selection{} to register {register}",
            if selections == 1 { "" } else { "s" }
        )),
        Err(err) => editor.set_error(err.to_string()),
    }
}

fn yank_joined_impl(editor: &mut Editor, separator: &str, register: char) {
    let (view, doc) = current!(editor);
    let text = doc.text().slice(..);

    let selection = doc.selection(view.id);
    let selections = selection.len();
    let joined = selection
        .fragments(text)
        .fold(String::new(), |mut acc, fragment| {
            if !acc.is_empty() {
                acc.push_str(separator);
            }
            acc.push_str(&fragment);
            acc
        });

    match editor.registers.write(register, vec![joined]) {
        Ok(_) => editor.set_status(format!(
            "joined and yanked {selections} selection{} to register {register}",
            if selections == 1 { "" } else { "s" }
        )),
        Err(err) => editor.set_error(err.to_string()),
    }
}

fn yank_joined(cx: &mut Context) {
    let separator = doc!(cx.editor).line_ending.as_str();
    yank_joined_impl(cx.editor, separator, cx.register.unwrap_or('"'));
    exit_select_mode(cx);
}

fn yank_joined_to_clipboard(cx: &mut Context) {
    let line_ending = doc!(cx.editor).line_ending;
    yank_joined_impl(cx.editor, line_ending.as_str(), '*');
    exit_select_mode(cx);
}

fn yank_joined_to_primary_clipboard(cx: &mut Context) {
    let line_ending = doc!(cx.editor).line_ending;
    yank_joined_impl(cx.editor, line_ending.as_str(), '+');
    exit_select_mode(cx);
}

fn yank_primary_selection_impl(editor: &mut Editor, register: char) {
    let (view, doc) = current!(editor);
    let text = doc.text().slice(..);

    let selection = doc.selection(view.id).primary().fragment(text).to_string();

    match editor.registers.write(register, vec![selection]) {
        Ok(_) => editor.set_status(format!("yanked primary selection to register {register}",)),
        Err(err) => editor.set_error(err.to_string()),
    }
}

fn yank_main_selection_to_clipboard(cx: &mut Context) {
    yank_primary_selection_impl(cx.editor, '*');
    exit_select_mode(cx);
}

fn yank_main_selection_to_primary_clipboard(cx: &mut Context) {
    yank_primary_selection_impl(cx.editor, '+');
    exit_select_mode(cx);
}

#[derive(Copy, Clone)]
enum Paste {
    Before,
    After,
    Cursor,
}

fn paste_impl(
    values: &[String],
    doc: &mut Document,
    view: &mut View,
    action: Paste,
    count: usize,
    mode: Mode,
) {
    if values.is_empty() {
        return;
    }

    let repeat = std::iter::repeat(
        // `values` is asserted to have at least one entry above.
        values
            .last()
            .map(|value| Tendril::from(value.repeat(count)))
            .unwrap(),
    );

    // if any of values ends with a line ending, it's linewise paste
    let linewise = values
        .iter()
        .any(|value| get_line_ending_of_str(value).is_some());

    // Only compiled once.
    static REGEX: Lazy<Regex> = Lazy::new(|| Regex::new(r"\r\n|\r|\n").unwrap());
    let mut values = values
        .iter()
        .map(|value| REGEX.replace_all(value, doc.line_ending.as_str()))
        .map(|value| Tendril::from(value.as_ref().repeat(count)))
        .chain(repeat);

    let text = doc.text();
    let selection = doc.selection(view.id);

    let mut offset = 0;
    let mut ranges = SmallVec::with_capacity(selection.len());

    let mut transaction = Transaction::change_by_selection(text, selection, |range| {
        let pos = match (action, linewise) {
            // paste linewise before
            (Paste::Before, true) => text.line_to_char(text.char_to_line(range.from())),
            // paste linewise after
            (Paste::After, true) => {
                let line = range.line_range(text.slice(..)).1;
                text.line_to_char((line + 1).min(text.len_lines()))
            }
            // paste insert
            (Paste::Before, false) => range.from(),
            // paste append
            (Paste::After, false) => range.to(),
            // paste at cursor
            (Paste::Cursor, _) => range.cursor(text.slice(..)),
        };

        let value = values.next();

        let value_len = value
            .as_ref()
            .map(|content| content.chars().count())
            .unwrap_or_default();
        let anchor = offset + pos;

        let new_range = Range::new(anchor, anchor + value_len).with_direction(range.direction());
        ranges.push(new_range);
        offset += value_len;

        (pos, pos, value)
    });

    if mode == Mode::Normal {
        transaction = transaction.with_selection(Selection::new(ranges, selection.primary_index()));
    }

    doc.apply(&transaction, view.id);
    doc.append_changes_to_history(view);
}

pub(crate) fn paste_bracketed_value(cx: &mut Context, contents: String) {
    let count = cx.count();
    let paste = match cx.editor.mode {
        Mode::Insert | Mode::Select => Paste::Cursor,
        Mode::Normal => Paste::Before,
    };
    let (view, doc) = current!(cx.editor);
    paste_impl(&[contents], doc, view, paste, count, cx.editor.mode);
}

fn paste_clipboard_after(cx: &mut Context) {
    paste(cx.editor, '*', Paste::After, cx.count());
}

fn paste_clipboard_before(cx: &mut Context) {
    paste(cx.editor, '*', Paste::Before, cx.count());
}

fn paste_primary_clipboard_after(cx: &mut Context) {
    paste(cx.editor, '+', Paste::After, cx.count());
}

fn paste_primary_clipboard_before(cx: &mut Context) {
    paste(cx.editor, '+', Paste::Before, cx.count());
}

fn replace_with_yanked(cx: &mut Context) {
    replace_with_yanked_impl(cx.editor, cx.register.unwrap_or('"'), cx.count());
    exit_select_mode(cx);
}

fn replace_with_yanked_impl(editor: &mut Editor, register: char, count: usize) {
    let Some(values) = editor.registers
        .read(register, editor)
        .filter(|values| values.len() > 0) else { return };
    let values: Vec<_> = values.map(|value| value.to_string()).collect();

    let (view, doc) = current!(editor);
    let repeat = std::iter::repeat(
        values
            .last()
            .map(|value| Tendril::from(&value.repeat(count)))
            .unwrap(),
    );
    let mut values = values
        .iter()
        .map(|value| Tendril::from(&value.repeat(count)))
        .chain(repeat);
    let selection = doc.selection(view.id);
    let transaction = Transaction::change_by_selection(doc.text(), selection, |range| {
        if !range.is_empty() {
            (range.from(), range.to(), Some(values.next().unwrap()))
        } else {
            (range.from(), range.to(), None)
        }
    });

    doc.apply(&transaction, view.id);
}

fn replace_selections_with_clipboard(cx: &mut Context) {
    replace_with_yanked_impl(cx.editor, '*', cx.count());
}

fn replace_selections_with_primary_clipboard(cx: &mut Context) {
    replace_with_yanked_impl(cx.editor, '+', cx.count());
}

fn paste(editor: &mut Editor, register: char, pos: Paste, count: usize) {
    let Some(values) = editor.registers.read(register, editor) else { return };
    let values: Vec<_> = values.map(|value| value.to_string()).collect();

    let (view, doc) = current!(editor);
    paste_impl(&values, doc, view, pos, count, editor.mode);
}

fn paste_after(cx: &mut Context) {
    paste(
        cx.editor,
        cx.register.unwrap_or('"'),
        Paste::After,
        cx.count(),
    );
}

fn paste_before(cx: &mut Context) {
    paste(
        cx.editor,
        cx.register.unwrap_or('"'),
        Paste::Before,
        cx.count(),
    );
}

fn get_lines(doc: &Document, view_id: ViewId) -> Vec<usize> {
    let mut lines = Vec::new();

    // Get all line numbers
    for range in doc.selection(view_id) {
        let (start, end) = range.line_range(doc.text().slice(..));

        for line in start..=end {
            lines.push(line)
        }
    }
    lines.sort_unstable(); // sorting by usize so _unstable is preferred
    lines.dedup();
    lines
}

fn indent(cx: &mut Context) {
    let count = cx.count();
    let (view, doc) = current!(cx.editor);
    let lines = get_lines(doc, view.id);

    // Indent by one level
    let indent = Tendril::from(doc.indent_style.as_str().repeat(count));

    let transaction = Transaction::change(
        doc.text(),
        lines.into_iter().filter_map(|line| {
            let is_blank = doc.text().line(line).chunks().all(|s| s.trim().is_empty());
            if is_blank {
                return None;
            }
            let pos = doc.text().line_to_char(line);
            Some((pos, pos, Some(indent.clone())))
        }),
    );
    doc.apply(&transaction, view.id);
}

fn unindent(cx: &mut Context) {
    let count = cx.count();
    let (view, doc) = current!(cx.editor);
    let lines = get_lines(doc, view.id);
    let mut changes = Vec::with_capacity(lines.len());
    let tab_width = doc.tab_width();
    let indent_width = count * doc.indent_width();

    for line_idx in lines {
        let line = doc.text().line(line_idx);
        let mut width = 0;
        let mut pos = 0;

        for ch in line.chars() {
            match ch {
                ' ' => width += 1,
                '\t' => width = (width / tab_width + 1) * tab_width,
                _ => break,
            }

            pos += 1;

            if width >= indent_width {
                break;
            }
        }

        // now delete from start to first non-blank
        if pos > 0 {
            let start = doc.text().line_to_char(line_idx);
            changes.push((start, start + pos, None))
        }
    }

    let transaction = Transaction::change(doc.text(), changes.into_iter());

    doc.apply(&transaction, view.id);
}

fn format_selections(cx: &mut Context) {
    use helix_lsp::{lsp, util::range_to_lsp_range};

    let (view, doc) = current!(cx.editor);
    let view_id = view.id;

    // via lsp if available
    // TODO: else via tree-sitter indentation calculations

    if doc.selection(view_id).len() != 1 {
        cx.editor
            .set_error("format_selections only supports a single selection for now");
        return;
    }

    // TODO extra LanguageServerFeature::FormatSelections?
    // maybe such that LanguageServerFeature::Format contains it as well
    let Some(language_server) = doc
        .language_servers_with_feature(LanguageServerFeature::Format)
        .find(|ls| {
            matches!(
                ls.capabilities().document_range_formatting_provider,
                Some(lsp::OneOf::Left(true) | lsp::OneOf::Right(_))
            )
        })
    else {
        cx.editor
            .set_error("No configured language server supports range formatting");
        return;
    };

    let offset_encoding = language_server.offset_encoding();
    let ranges: Vec<lsp::Range> = doc
        .selection(view_id)
        .iter()
        .map(|range| range_to_lsp_range(doc.text(), *range, offset_encoding))
        .collect();

    // TODO: handle fails
    // TODO: concurrent map over all ranges

    let range = ranges[0];

    let future = language_server
        .text_document_range_formatting(
            doc.identifier(),
            range,
            lsp::FormattingOptions::default(),
            None,
        )
        .unwrap();

    let edits = tokio::task::block_in_place(|| helix_lsp::block_on(future)).unwrap_or_default();

    let transaction =
        helix_lsp::util::generate_transaction_from_edits(doc.text(), edits, offset_encoding);

    doc.apply(&transaction, view_id);
}

fn join_selections_impl(cx: &mut Context, select_space: bool) {
    use movement::skip_while;
    let (view, doc) = current!(cx.editor);
    let text = doc.text();
    let slice = doc.text().slice(..);

    let mut changes = Vec::new();
    let fragment = Tendril::from(" ");

    for selection in doc.selection(view.id) {
        let (start, mut end) = selection.line_range(slice);
        if start == end {
            end = (end + 1).min(text.len_lines() - 1);
        }
        let lines = start..end;

        changes.reserve(lines.len());

        for line in lines {
            let start = line_end_char_index(&slice, line);
            let mut end = text.line_to_char(line + 1);
            end = skip_while(slice, end, |ch| matches!(ch, ' ' | '\t')).unwrap_or(end);

            // need to skip from start, not end
            let change = (start, end, Some(fragment.clone()));
            changes.push(change);
        }
    }

    // nothing to do, bail out early to avoid crashes later
    if changes.is_empty() {
        return;
    }

    changes.sort_unstable_by_key(|(from, _to, _text)| *from);
    changes.dedup();

    // TODO: joining multiple empty lines should be replaced by a single space.
    // need to merge change ranges that touch

    // select inserted spaces
    let transaction = if select_space {
        let ranges: SmallVec<_> = changes
            .iter()
            .scan(0, |offset, change| {
                let range = Range::point(change.0 - *offset);
                *offset += change.1 - change.0 - 1; // -1 because cursor is 0-sized
                Some(range)
            })
            .collect();
        let selection = Selection::new(ranges, 0);
        Transaction::change(doc.text(), changes.into_iter()).with_selection(selection)
    } else {
        Transaction::change(doc.text(), changes.into_iter())
    };

    doc.apply(&transaction, view.id);
}

fn keep_or_remove_selections_impl(cx: &mut Context, remove: bool) {
    // keep or remove selections matching regex
    let reg = cx.register.unwrap_or('/');
    ui::regex_prompt(
        cx,
        if remove { "remove:" } else { "keep:" }.into(),
        Some(reg),
        ui::completers::none,
        move |editor, regex, event| {
            let (view, doc) = current!(editor);
            if !matches!(event, PromptEvent::Update | PromptEvent::Validate) {
                return;
            }
            let text = doc.text().slice(..);

            if let Some(selection) =
                selection::keep_or_remove_matches(text, doc.selection(view.id), &regex, remove)
            {
                doc.set_selection(view.id, selection);
            }
        },
    )
}

fn join_selections(cx: &mut Context) {
    join_selections_impl(cx, false)
}

fn join_selections_space(cx: &mut Context) {
    join_selections_impl(cx, true)
}

fn keep_selections(cx: &mut Context) {
    keep_or_remove_selections_impl(cx, false)
}

fn remove_selections(cx: &mut Context) {
    keep_or_remove_selections_impl(cx, true)
}

fn keep_primary_selection(cx: &mut Context) {
    let (view, doc) = current!(cx.editor);
    // TODO: handle count

    let range = doc.selection(view.id).primary();
    doc.set_selection(view.id, Selection::single(range.anchor, range.head));
}

fn remove_primary_selection(cx: &mut Context) {
    let (view, doc) = current!(cx.editor);
    // TODO: handle count

    let selection = doc.selection(view.id);
    if selection.len() == 1 {
        cx.editor.set_error("no selections remaining");
        return;
    }
    let index = selection.primary_index();
    let selection = selection.clone().remove(index);

    doc.set_selection(view.id, selection);
}

pub fn completion(cx: &mut Context) {
    use helix_lsp::{lsp, util::pos_to_lsp_pos};

    let (view, doc) = current!(cx.editor);

    let savepoint = if let Some(CompleteAction::Selected { savepoint }) = &cx.editor.last_completion
    {
        savepoint.clone()
    } else {
        doc.savepoint(view)
    };

    let text = savepoint.text.clone();
    let cursor = savepoint.cursor();

    let mut seen_language_servers = HashSet::new();

    let mut futures: FuturesUnordered<_> = doc
        .language_servers_with_feature(LanguageServerFeature::Completion)
        .filter(|ls| seen_language_servers.insert(ls.id()))
        .map(|language_server| {
            let language_server_id = language_server.id();
            let offset_encoding = language_server.offset_encoding();
            let pos = pos_to_lsp_pos(&text, cursor, offset_encoding);
            let doc_id = doc.identifier();
            let completion_request = language_server.completion(doc_id, pos, None).unwrap();

            async move {
                let json = completion_request.await?;
                let response: Option<lsp::CompletionResponse> = serde_json::from_value(json)?;

                let items = match response {
                    Some(lsp::CompletionResponse::Array(items)) => items,
                    // TODO: do something with is_incomplete
                    Some(lsp::CompletionResponse::List(lsp::CompletionList {
                        is_incomplete: _is_incomplete,
                        items,
                    })) => items,
                    None => Vec::new(),
                }
                .into_iter()
                .map(|item| CompletionItem {
                    item,
                    language_server_id,
                    resolved: false,
                })
                .collect();

                anyhow::Ok(items)
            }
        })
        .collect();

    // setup a channel that allows the request to be canceled
    let (tx, rx) = oneshot::channel();
    // set completion_request so that this request can be canceled
    // by setting completion_request, the old channel stored there is dropped
    // and the associated request is automatically dropped
    cx.editor.completion_request_handle = Some(tx);
    let future = async move {
        let items_future = async move {
            let mut items = Vec::new();
            // TODO if one completion request errors, all other completion requests are discarded (even if they're valid)
            while let Some(mut lsp_items) = futures.try_next().await? {
                items.append(&mut lsp_items);
            }
            anyhow::Ok(items)
        };
        tokio::select! {
            biased;
            _ = rx => {
                Ok(Vec::new())
            }
            res = items_future => {
                res
            }
        }
    };

    let trigger_offset = cursor;

    // TODO: trigger_offset should be the cursor offset but we also need a starting offset from where we want to apply
    // completion filtering. For example logger.te| should filter the initial suggestion list with "te".

    use helix_core::chars;
    let mut iter = text.chars_at(cursor);
    iter.reverse();
    let offset = iter.take_while(|ch| chars::char_is_word(*ch)).count();
    let start_offset = cursor.saturating_sub(offset);

    let trigger_doc = doc.id();
    let trigger_view = view.id;

    // FIXME: The commands Context can only have a single callback
    // which means it gets overwritten when executing keybindings
    // with multiple commands or macros. This would mean that completion
    // might be incorrectly applied when repeating the insertmode action
    //
    // TODO: to solve this either make cx.callback a Vec of callbacks or
    // alternatively move `last_insert` to `helix_view::Editor`
    cx.callback = Some(Box::new(
        move |compositor: &mut Compositor, _cx: &mut compositor::Context| {
            let ui = compositor.find::<ui::EditorView>().unwrap();
            ui.last_insert.1.push(InsertEvent::RequestCompletion);
        },
    ));

    cx.jobs.callback(async move {
        let items = future.await?;
        let call = move |editor: &mut Editor, compositor: &mut Compositor| {
            let (view, doc) = current_ref!(editor);
            // check if the completion request is stale.
            //
            // Completions are completed asynchronously and therefore the user could
            //switch document/view or leave insert mode. In all of thoise cases the
            // completion should be discarded
            if editor.mode != Mode::Insert || view.id != trigger_view || doc.id() != trigger_doc {
                return;
            }

            if items.is_empty() {
                // editor.set_error("No completion available");
                return;
            }
            let size = compositor.size();
            let ui = compositor.find::<ui::EditorView>().unwrap();
            let completion_area = ui.set_completion(
                editor,
                savepoint,
                items,
                start_offset,
                trigger_offset,
                size,
            );
            let size = compositor.size();
            let signature_help_area = compositor
                .find_id::<Popup<SignatureHelp>>(SignatureHelp::ID)
                .map(|signature_help| signature_help.area(size, editor));
            // Delete the signature help popup if they intersect.
            if matches!((completion_area, signature_help_area),(Some(a), Some(b)) if a.intersects(b))
            {
                compositor.remove(SignatureHelp::ID);
            }
        };
        Ok(Callback::EditorCompositor(Box::new(call)))
    });
}

// comments
fn toggle_comments(cx: &mut Context) {
    let (view, doc) = current!(cx.editor);
    let token = doc
        .language_config()
        .and_then(|lc| lc.comment_token.as_ref())
        .map(|tc| tc.as_ref());
    let transaction = comment::toggle_line_comments(doc.text(), doc.selection(view.id), token);

    doc.apply(&transaction, view.id);
    exit_select_mode(cx);
}

fn rotate_selections(cx: &mut Context, direction: Direction) {
    let count = cx.count();
    let (view, doc) = current!(cx.editor);
    let mut selection = doc.selection(view.id).clone();
    let index = selection.primary_index();
    let len = selection.len();
    selection.set_primary_index(match direction {
        Direction::Forward => (index + count) % len,
        Direction::Backward => (index + (len.saturating_sub(count) % len)) % len,
    });
    doc.set_selection(view.id, selection);
}
fn rotate_selections_forward(cx: &mut Context) {
    rotate_selections(cx, Direction::Forward)
}
fn rotate_selections_backward(cx: &mut Context) {
    rotate_selections(cx, Direction::Backward)
}

enum ReorderStrategy {
    RotateForward,
    RotateBackward,
    Reverse,
}

fn reorder_selection_contents(cx: &mut Context, strategy: ReorderStrategy) {
    let count = cx.count;
    let (view, doc) = current!(cx.editor);
    let text = doc.text().slice(..);

    let selection = doc.selection(view.id);
    let mut fragments: Vec<_> = selection
        .slices(text)
        .map(|fragment| fragment.chunks().collect())
        .collect();

    let group = count
        .map(|count| count.get())
        .unwrap_or(fragments.len()) // default to rotating everything as one group
        .min(fragments.len());

    for chunk in fragments.chunks_mut(group) {
        // TODO: also modify main index
        match strategy {
            ReorderStrategy::RotateForward => chunk.rotate_right(1),
            ReorderStrategy::RotateBackward => chunk.rotate_left(1),
            ReorderStrategy::Reverse => chunk.reverse(),
        };
    }

    let transaction = Transaction::change(
        doc.text(),
        selection
            .ranges()
            .iter()
            .zip(fragments)
            .map(|(range, fragment)| (range.from(), range.to(), Some(fragment))),
    );

    doc.apply(&transaction, view.id);
}

fn rotate_selection_contents_forward(cx: &mut Context) {
    reorder_selection_contents(cx, ReorderStrategy::RotateForward)
}
fn rotate_selection_contents_backward(cx: &mut Context) {
    reorder_selection_contents(cx, ReorderStrategy::RotateBackward)
}
fn reverse_selection_contents(cx: &mut Context) {
    reorder_selection_contents(cx, ReorderStrategy::Reverse)
}

// tree sitter node selection

fn expand_selection(cx: &mut Context) {
    let motion = |editor: &mut Editor| {
        let (view, doc) = current!(editor);

        if let Some(syntax) = doc.syntax() {
            let text = doc.text().slice(..);

            let current_selection = doc.selection(view.id);
            let selection = object::expand_selection(syntax, text, current_selection.clone());

            // check if selection is different from the last one
            if *current_selection != selection {
                // save current selection so it can be restored using shrink_selection
                view.object_selections.push(current_selection.clone());

                doc.set_selection(view.id, selection);
            }
        }
    };
    cx.editor.apply_motion(motion);
}

fn shrink_selection(cx: &mut Context) {
    let motion = |editor: &mut Editor| {
        let (view, doc) = current!(editor);
        let current_selection = doc.selection(view.id);
        // try to restore previous selection
        if let Some(prev_selection) = view.object_selections.pop() {
            if current_selection.contains(&prev_selection) {
                doc.set_selection(view.id, prev_selection);
                return;
            } else {
                // clear existing selection as they can't be shrunk to anyway
                view.object_selections.clear();
            }
        }
        // if not previous selection, shrink to first child
        if let Some(syntax) = doc.syntax() {
            let text = doc.text().slice(..);
            let selection = object::shrink_selection(syntax, text, current_selection.clone());
            doc.set_selection(view.id, selection);
        }
    };
    cx.editor.apply_motion(motion);
}

fn select_sibling_impl<F>(cx: &mut Context, sibling_fn: &'static F)
where
    F: Fn(Node) -> Option<Node>,
{
    let motion = |editor: &mut Editor| {
        let (view, doc) = current!(editor);

        if let Some(syntax) = doc.syntax() {
            let text = doc.text().slice(..);
            let current_selection = doc.selection(view.id);
            let selection =
                object::select_sibling(syntax, text, current_selection.clone(), sibling_fn);
            doc.set_selection(view.id, selection);
        }
    };
    cx.editor.apply_motion(motion);
}

fn select_next_sibling(cx: &mut Context) {
    select_sibling_impl(cx, &|node| Node::next_sibling(&node))
}

fn select_prev_sibling(cx: &mut Context) {
    select_sibling_impl(cx, &|node| Node::prev_sibling(&node))
}

fn move_node_bound_impl(cx: &mut Context, dir: Direction, movement: Movement) {
    let motion = move |editor: &mut Editor| {
        let (view, doc) = current!(editor);

        if let Some(syntax) = doc.syntax() {
            let text = doc.text().slice(..);
            let current_selection = doc.selection(view.id);

            let selection = movement::move_parent_node_end(
                syntax,
                text,
                current_selection.clone(),
                dir,
                movement,
            );

            doc.set_selection(view.id, selection);

            // [TODO] temporary workaround until we're not using the idle timer to
            //        trigger auto completions any more
            editor.clear_idle_timer();
        }
    };

    cx.editor.apply_motion(motion);
}

pub fn move_parent_node_end(cx: &mut Context) {
    move_node_bound_impl(cx, Direction::Forward, Movement::Move)
}

pub fn move_parent_node_start(cx: &mut Context) {
    move_node_bound_impl(cx, Direction::Backward, Movement::Move)
}

pub fn extend_parent_node_end(cx: &mut Context) {
    move_node_bound_impl(cx, Direction::Forward, Movement::Extend)
}

pub fn extend_parent_node_start(cx: &mut Context) {
    move_node_bound_impl(cx, Direction::Backward, Movement::Extend)
}

fn match_brackets(cx: &mut Context) {
    let (view, doc) = current!(cx.editor);
    let is_select = cx.editor.mode == Mode::Select;
    let text = doc.text();
    let text_slice = text.slice(..);

    let selection = doc.selection(view.id).clone().transform(|range| {
        let pos = range.cursor(text_slice);
        if let Some(matched_pos) = doc.syntax().map_or_else(
            || match_brackets::find_matching_bracket_plaintext(text.slice(..), pos),
            |syntax| match_brackets::find_matching_bracket_fuzzy(syntax, text.slice(..), pos),
        ) {
            range.put_cursor(text_slice, matched_pos, is_select)
        } else {
            range
        }
    });

    doc.set_selection(view.id, selection);
}

//

fn jump_forward(cx: &mut Context) {
    let count = cx.count();
    let config = cx.editor.config();
    let view = view_mut!(cx.editor);
    let doc_id = view.doc;

    if let Some((id, selection)) = view.jumps.forward(count) {
        view.doc = *id;
        let selection = selection.clone();
        let (view, doc) = current!(cx.editor); // refetch doc

        if doc.id() != doc_id {
            view.add_to_history(doc_id);
        }

        doc.set_selection(view.id, selection);
        view.ensure_cursor_in_view_center(doc, config.scrolloff);
    };
}

fn jump_backward(cx: &mut Context) {
    let count = cx.count();
    let config = cx.editor.config();
    let (view, doc) = current!(cx.editor);
    let doc_id = doc.id();

    if let Some((id, selection)) = view.jumps.backward(view.id, doc, count) {
        view.doc = *id;
        let selection = selection.clone();
        let (view, doc) = current!(cx.editor); // refetch doc

        if doc.id() != doc_id {
            view.add_to_history(doc_id);
        }

        doc.set_selection(view.id, selection);
        view.ensure_cursor_in_view_center(doc, config.scrolloff);
    };
}

fn save_selection(cx: &mut Context) {
    let (view, doc) = current!(cx.editor);
    push_jump(view, doc);
    cx.editor.set_status("Selection saved to jumplist");
}

fn rotate_view(cx: &mut Context) {
    cx.editor.focus_next()
}

fn rotate_view_reverse(cx: &mut Context) {
    cx.editor.focus_prev()
}

fn jump_view_right(cx: &mut Context) {
    cx.editor.focus_direction(tree::Direction::Right)
}

fn jump_view_left(cx: &mut Context) {
    cx.editor.focus_direction(tree::Direction::Left)
}

fn jump_view_up(cx: &mut Context) {
    cx.editor.focus_direction(tree::Direction::Up)
}

fn jump_view_down(cx: &mut Context) {
    cx.editor.focus_direction(tree::Direction::Down)
}

fn swap_view_right(cx: &mut Context) {
    cx.editor.swap_split_in_direction(tree::Direction::Right)
}

fn swap_view_left(cx: &mut Context) {
    cx.editor.swap_split_in_direction(tree::Direction::Left)
}

fn swap_view_up(cx: &mut Context) {
    cx.editor.swap_split_in_direction(tree::Direction::Up)
}

fn swap_view_down(cx: &mut Context) {
    cx.editor.swap_split_in_direction(tree::Direction::Down)
}

fn transpose_view(cx: &mut Context) {
    cx.editor.transpose_view()
}

// split helper, clear it later
fn split(cx: &mut Context, action: Action) {
    let (view, doc) = current!(cx.editor);
    let id = doc.id();
    let selection = doc.selection(view.id).clone();
    let offset = view.offset;

    cx.editor.switch(id, action);

    // match the selection in the previous view
    let (view, doc) = current!(cx.editor);
    doc.set_selection(view.id, selection);
    // match the view scroll offset (switch doesn't handle this fully
    // since the selection is only matched after the split)
    view.offset = offset;
}

fn hsplit(cx: &mut Context) {
    split(cx, Action::HorizontalSplit);
}

fn hsplit_new(cx: &mut Context) {
    cx.editor.new_file(Action::HorizontalSplit);
}

fn vsplit(cx: &mut Context) {
    split(cx, Action::VerticalSplit);
}

fn vsplit_new(cx: &mut Context) {
    cx.editor.new_file(Action::VerticalSplit);
}

fn wclose(cx: &mut Context) {
    if cx.editor.tree.views().count() == 1 {
        if let Err(err) = typed::buffers_remaining_impl(cx.editor) {
            cx.editor.set_error(err.to_string());
            return;
        }
    }
    let view_id = view!(cx.editor).id;
    // close current split
    cx.editor.close(view_id);
}

fn wonly(cx: &mut Context) {
    let views = cx
        .editor
        .tree
        .views()
        .map(|(v, focus)| (v.id, focus))
        .collect::<Vec<_>>();
    for (view_id, focus) in views {
        if !focus {
            cx.editor.close(view_id);
        }
    }
}

fn select_register(cx: &mut Context) {
    cx.editor.autoinfo = Some(Info::from_registers(&cx.editor.registers));
    cx.on_next_key(move |cx, event| {
        if let Some(ch) = event.char() {
            cx.editor.autoinfo = None;
            cx.editor.selected_register = Some(ch);
        }
    })
}

fn insert_register(cx: &mut Context) {
    cx.editor.autoinfo = Some(Info::from_registers(&cx.editor.registers));
    cx.on_next_key(move |cx, event| {
        if let Some(ch) = event.char() {
            cx.editor.autoinfo = None;
            cx.register = Some(ch);
            paste(
                cx.editor,
                cx.register.unwrap_or('"'),
                Paste::Cursor,
                cx.count(),
            );
        }
    })
}

fn align_view_top(cx: &mut Context) {
    let (view, doc) = current!(cx.editor);
    align_view(doc, view, Align::Top);
}

fn align_view_center(cx: &mut Context) {
    let (view, doc) = current!(cx.editor);
    align_view(doc, view, Align::Center);
}

fn align_view_bottom(cx: &mut Context) {
    let (view, doc) = current!(cx.editor);
    align_view(doc, view, Align::Bottom);
}

fn align_view_middle(cx: &mut Context) {
    let (view, doc) = current!(cx.editor);
    let inner_width = view.inner_width(doc);
    let text_fmt = doc.text_format(inner_width, None);
    // there is no horizontal position when softwrap is enabled
    if text_fmt.soft_wrap {
        return;
    }
    let doc_text = doc.text().slice(..);
    let annotations = view.text_annotations(doc, None);
    let pos = doc.selection(view.id).primary().cursor(doc_text);
    let pos =
        visual_offset_from_block(doc_text, view.offset.anchor, pos, &text_fmt, &annotations).0;

    view.offset.horizontal_offset = pos
        .col
        .saturating_sub((view.inner_area(doc).width as usize) / 2);
}

fn scroll_up(cx: &mut Context) {
    scroll(cx, cx.count(), Direction::Backward);
}

fn scroll_down(cx: &mut Context) {
    scroll(cx, cx.count(), Direction::Forward);
}

fn goto_ts_object_impl(cx: &mut Context, object: &'static str, direction: Direction) {
    let count = cx.count();
    let motion = move |editor: &mut Editor| {
        let (view, doc) = current!(editor);
        if let Some((lang_config, syntax)) = doc.language_config().zip(doc.syntax()) {
            let text = doc.text().slice(..);
            let root = syntax.tree().root_node();

            let selection = doc.selection(view.id).clone().transform(|range| {
                let new_range = movement::goto_treesitter_object(
                    text,
                    range,
                    object,
                    direction,
                    root,
                    lang_config,
                    count,
                );

                if editor.mode == Mode::Select {
                    let head = if new_range.head < range.anchor {
                        new_range.anchor
                    } else {
                        new_range.head
                    };

                    Range::new(range.anchor, head)
                } else {
                    new_range.with_direction(direction)
                }
            });

            doc.set_selection(view.id, selection);
        } else {
            editor.set_status("Syntax-tree is not available in current buffer");
        }
    };
    cx.editor.apply_motion(motion);
}

fn goto_next_function(cx: &mut Context) {
    goto_ts_object_impl(cx, "function", Direction::Forward)
}

fn goto_prev_function(cx: &mut Context) {
    goto_ts_object_impl(cx, "function", Direction::Backward)
}

fn goto_next_class(cx: &mut Context) {
    goto_ts_object_impl(cx, "class", Direction::Forward)
}

fn goto_prev_class(cx: &mut Context) {
    goto_ts_object_impl(cx, "class", Direction::Backward)
}

fn goto_next_parameter(cx: &mut Context) {
    goto_ts_object_impl(cx, "parameter", Direction::Forward)
}

fn goto_prev_parameter(cx: &mut Context) {
    goto_ts_object_impl(cx, "parameter", Direction::Backward)
}

fn goto_next_comment(cx: &mut Context) {
    goto_ts_object_impl(cx, "comment", Direction::Forward)
}

fn goto_prev_comment(cx: &mut Context) {
    goto_ts_object_impl(cx, "comment", Direction::Backward)
}

fn goto_next_test(cx: &mut Context) {
    goto_ts_object_impl(cx, "test", Direction::Forward)
}

fn goto_prev_test(cx: &mut Context) {
    goto_ts_object_impl(cx, "test", Direction::Backward)
}

fn select_textobject_around(cx: &mut Context) {
    select_textobject(cx, textobject::TextObject::Around);
}

fn select_textobject_inner(cx: &mut Context) {
    select_textobject(cx, textobject::TextObject::Inside);
}

fn select_textobject(cx: &mut Context, objtype: textobject::TextObject) {
    let count = cx.count();

    cx.on_next_key(move |cx, event| {
        cx.editor.autoinfo = None;
        if let Some(ch) = event.char() {
            let textobject = move |editor: &mut Editor| {
                let (view, doc) = current!(editor);
                let text = doc.text().slice(..);

                let textobject_treesitter = |obj_name: &str, range: Range| -> Range {
                    let (lang_config, syntax) = match doc.language_config().zip(doc.syntax()) {
                        Some(t) => t,
                        None => return range,
                    };
                    textobject::textobject_treesitter(
                        text,
                        range,
                        objtype,
                        obj_name,
                        syntax.tree().root_node(),
                        lang_config,
                        count,
                    )
                };

                if ch == 'g' && doc.diff_handle().is_none() {
                    editor.set_status("Diff is not available in current buffer");
                    return;
                }

                let textobject_change = |range: Range| -> Range {
                    let diff_handle = doc.diff_handle().unwrap();
                    let diff = diff_handle.load();
                    let line = range.cursor_line(text);
                    let hunk_idx = if let Some(hunk_idx) = diff.hunk_at(line as u32, false) {
                        hunk_idx
                    } else {
                        return range;
                    };
                    let hunk = diff.nth_hunk(hunk_idx).after;

                    let start = text.line_to_char(hunk.start as usize);
                    let end = text.line_to_char(hunk.end as usize);
                    Range::new(start, end).with_direction(range.direction())
                };

                let selection = doc.selection(view.id).clone().transform(|range| {
                    match ch {
                        'w' => textobject::textobject_word(text, range, objtype, count, false),
                        'W' => textobject::textobject_word(text, range, objtype, count, true),
                        't' => textobject_treesitter("class", range),
                        'f' => textobject_treesitter("function", range),
                        'a' => textobject_treesitter("parameter", range),
                        'c' => textobject_treesitter("comment", range),
                        'T' => textobject_treesitter("test", range),
                        'p' => textobject::textobject_paragraph(text, range, objtype, count),
                        'm' => textobject::textobject_pair_surround_closest(
                            text, range, objtype, count,
                        ),
                        'g' => textobject_change(range),
                        // TODO: cancel new ranges if inconsistent surround matches across lines
                        ch if !ch.is_ascii_alphanumeric() => {
                            textobject::textobject_pair_surround(text, range, objtype, ch, count)
                        }
                        _ => range,
                    }
                });
                doc.set_selection(view.id, selection);
            };
            cx.editor.apply_motion(textobject);
        }
    });

    let title = match objtype {
        textobject::TextObject::Inside => "Match inside",
        textobject::TextObject::Around => "Match around",
        _ => return,
    };
    let help_text = [
        ("w", "Word"),
        ("W", "WORD"),
        ("p", "Paragraph"),
        ("t", "Type definition (tree-sitter)"),
        ("f", "Function (tree-sitter)"),
        ("a", "Argument/parameter (tree-sitter)"),
        ("c", "Comment (tree-sitter)"),
        ("T", "Test (tree-sitter)"),
        ("m", "Closest surrounding pair"),
        (" ", "... or any character acting as a pair"),
    ];

    cx.editor.autoinfo = Some(Info::new(title, &help_text));
}

fn surround_add(cx: &mut Context) {
    cx.on_next_key(move |cx, event| {
        let (view, doc) = current!(cx.editor);
        // surround_len is the number of new characters being added.
        let (open, close, surround_len) = match event.char() {
            Some(ch) => {
                let (o, c) = surround::get_pair(ch);
                let mut open = Tendril::new();
                open.push(o);
                let mut close = Tendril::new();
                close.push(c);
                (open, close, 2)
            }
            None if event.code == KeyCode::Enter => (
                doc.line_ending.as_str().into(),
                doc.line_ending.as_str().into(),
                2 * doc.line_ending.len_chars(),
            ),
            None => return,
        };

        let selection = doc.selection(view.id);
        let mut changes = Vec::with_capacity(selection.len() * 2);
        let mut ranges = SmallVec::with_capacity(selection.len());
        let mut offs = 0;

        for range in selection.iter() {
            changes.push((range.from(), range.from(), Some(open.clone())));
            changes.push((range.to(), range.to(), Some(close.clone())));

            ranges.push(
                Range::new(offs + range.from(), offs + range.to() + surround_len)
                    .with_direction(range.direction()),
            );

            offs += surround_len;
        }

        let transaction = Transaction::change(doc.text(), changes.into_iter())
            .with_selection(Selection::new(ranges, selection.primary_index()));
        doc.apply(&transaction, view.id);
        exit_select_mode(cx);
    })
}

fn surround_replace(cx: &mut Context) {
    let count = cx.count();
    cx.on_next_key(move |cx, event| {
        let surround_ch = match event.char() {
            Some('m') => None, // m selects the closest surround pair
            Some(ch) => Some(ch),
            None => return,
        };
        let (view, doc) = current!(cx.editor);
        let text = doc.text().slice(..);
        let selection = doc.selection(view.id);

        let change_pos = match surround::get_surround_pos(text, selection, surround_ch, count) {
            Ok(c) => c,
            Err(err) => {
                cx.editor.set_error(err.to_string());
                return;
            }
        };

        let selection = selection.clone();
        let ranges: SmallVec<[Range; 1]> = change_pos.iter().map(|&p| Range::point(p)).collect();
        doc.set_selection(
            view.id,
            Selection::new(ranges, selection.primary_index() * 2),
        );

        cx.on_next_key(move |cx, event| {
            let (view, doc) = current!(cx.editor);
            let to = match event.char() {
                Some(to) => to,
                None => return doc.set_selection(view.id, selection),
            };
            let (open, close) = surround::get_pair(to);
            let transaction = Transaction::change(
                doc.text(),
                change_pos.iter().enumerate().map(|(i, &pos)| {
                    let mut t = Tendril::new();
                    t.push(if i % 2 == 0 { open } else { close });
                    (pos, pos + 1, Some(t))
                }),
            );
            doc.set_selection(view.id, selection);
            doc.apply(&transaction, view.id);
            exit_select_mode(cx);
        });
    })
}

fn surround_delete(cx: &mut Context) {
    let count = cx.count();
    cx.on_next_key(move |cx, event| {
        let surround_ch = match event.char() {
            Some('m') => None, // m selects the closest surround pair
            Some(ch) => Some(ch),
            None => return,
        };
        let (view, doc) = current!(cx.editor);
        let text = doc.text().slice(..);
        let selection = doc.selection(view.id);

        let change_pos = match surround::get_surround_pos(text, selection, surround_ch, count) {
            Ok(c) => c,
            Err(err) => {
                cx.editor.set_error(err.to_string());
                return;
            }
        };

        let transaction =
            Transaction::change(doc.text(), change_pos.into_iter().map(|p| (p, p + 1, None)));
        doc.apply(&transaction, view.id);
        exit_select_mode(cx);
    })
}

#[derive(Eq, PartialEq)]
enum ShellBehavior {
    Replace,
    Ignore,
    Insert,
    Append,
}

fn shell_pipe(cx: &mut Context) {
    shell_prompt(cx, "pipe:".into(), ShellBehavior::Replace);
}

fn shell_pipe_to(cx: &mut Context) {
    shell_prompt(cx, "pipe-to:".into(), ShellBehavior::Ignore);
}

fn shell_insert_output(cx: &mut Context) {
    shell_prompt(cx, "insert-output:".into(), ShellBehavior::Insert);
}

fn shell_append_output(cx: &mut Context) {
    shell_prompt(cx, "append-output:".into(), ShellBehavior::Append);
}

fn shell_keep_pipe(cx: &mut Context) {
    ui::prompt(
        cx,
        "keep-pipe:".into(),
        Some('|'),
        ui::completers::none,
        move |cx, input: &str, event: PromptEvent| {
            let shell = &cx.editor.config().shell;
            if event != PromptEvent::Validate {
                return;
            }
            if input.is_empty() {
                return;
            }
            let (view, doc) = current!(cx.editor);
            let selection = doc.selection(view.id);

            let mut ranges = SmallVec::with_capacity(selection.len());
            let old_index = selection.primary_index();
            let mut index: Option<usize> = None;
            let text = doc.text().slice(..);

            for (i, range) in selection.ranges().iter().enumerate() {
                let fragment = range.slice(text);
                let (_output, success) = match shell_impl(shell, input, Some(fragment.into())) {
                    Ok(result) => result,
                    Err(err) => {
                        cx.editor.set_error(err.to_string());
                        return;
                    }
                };

                // if the process exits successfully, keep the selection
                if success {
                    ranges.push(*range);
                    if i >= old_index && index.is_none() {
                        index = Some(ranges.len() - 1);
                    }
                }
            }

            if ranges.is_empty() {
                cx.editor.set_error("No selections remaining");
                return;
            }

            let index = index.unwrap_or_else(|| ranges.len() - 1);
            doc.set_selection(view.id, Selection::new(ranges, index));
        },
    );
}

fn shell_impl(shell: &[String], cmd: &str, input: Option<Rope>) -> anyhow::Result<(Tendril, bool)> {
    tokio::task::block_in_place(|| helix_lsp::block_on(shell_impl_async(shell, cmd, input)))
}

async fn shell_impl_async(
    shell: &[String],
    cmd: &str,
    input: Option<Rope>,
) -> anyhow::Result<(Tendril, bool)> {
    use std::process::Stdio;
    use tokio::process::Command;
    ensure!(!shell.is_empty(), "No shell set");

    let mut process = Command::new(&shell[0]);
    process
        .args(&shell[1..])
        .arg(cmd)
        .stdout(Stdio::piped())
        .stderr(Stdio::piped());

    if input.is_some() || cfg!(windows) {
        process.stdin(Stdio::piped());
    } else {
        process.stdin(Stdio::null());
    }

    let mut process = match process.spawn() {
        Ok(process) => process,
        Err(e) => {
            log::error!("Failed to start shell: {}", e);
            return Err(e.into());
        }
    };
    let output = if let Some(mut stdin) = process.stdin.take() {
        let input_task = tokio::spawn(async move {
            if let Some(input) = input {
                helix_view::document::to_writer(&mut stdin, (encoding::UTF_8, false), &input)
                    .await?;
            }
            anyhow::Ok(())
        });
        let (output, _) = tokio::join! {
            process.wait_with_output(),
            input_task,
        };
        output?
    } else {
        // Process has no stdin, so we just take the output
        process.wait_with_output().await?
    };

    if !output.status.success() {
        if !output.stderr.is_empty() {
            let err = String::from_utf8_lossy(&output.stderr).to_string();
            log::error!("Shell error: {}", err);
            bail!("Shell error: {}", err);
        }
        match output.status.code() {
            Some(exit_code) => bail!("Shell command failed: status {}", exit_code),
            None => bail!("Shell command failed"),
        }
    } else if !output.stderr.is_empty() {
        log::debug!(
            "Command printed to stderr: {}",
            String::from_utf8_lossy(&output.stderr).to_string()
        );
    }

    let str = std::str::from_utf8(&output.stdout)
        .map_err(|_| anyhow!("Process did not output valid UTF-8"))?;
    let tendril = Tendril::from(str);
    Ok((tendril, output.status.success()))
}

fn shell(cx: &mut compositor::Context, cmd: &str, behavior: &ShellBehavior) {
    let pipe = match behavior {
        ShellBehavior::Replace | ShellBehavior::Ignore => true,
        ShellBehavior::Insert | ShellBehavior::Append => false,
    };

    let config = cx.editor.config();
    let shell = &config.shell;
    let (view, doc) = current!(cx.editor);
    let selection = doc.selection(view.id);

    let mut changes = Vec::with_capacity(selection.len());
    let mut ranges = SmallVec::with_capacity(selection.len());
    let text = doc.text().slice(..);

    let mut shell_output: Option<Tendril> = None;
    let mut offset = 0isize;
    for range in selection.ranges() {
        let (output, success) = if let Some(output) = shell_output.as_ref() {
            (output.clone(), true)
        } else {
            let fragment = range.slice(text);
            match shell_impl(shell, cmd, pipe.then(|| fragment.into())) {
                Ok(result) => {
                    if !pipe {
                        shell_output = Some(result.0.clone());
                    }
                    result
                }
                Err(err) => {
                    cx.editor.set_error(err.to_string());
                    return;
                }
            }
        };

        if !success {
            cx.editor.set_error("Command failed");
            return;
        }

        let output_len = output.chars().count();

        let (from, to, deleted_len) = match behavior {
            ShellBehavior::Replace => (range.from(), range.to(), range.len()),
            ShellBehavior::Insert => (range.from(), range.from(), 0),
            ShellBehavior::Append => (range.to(), range.to(), 0),
            _ => (range.from(), range.from(), 0),
        };

        // These `usize`s cannot underflow because selection ranges cannot overlap.
        // Once the MSRV is 1.66.0 (mixed_integer_ops is stabilized), we can use checked
        // arithmetic to assert this.
        let anchor = (to as isize + offset - deleted_len as isize) as usize;
        let new_range = Range::new(anchor, anchor + output_len).with_direction(range.direction());
        ranges.push(new_range);
        offset = offset + output_len as isize - deleted_len as isize;

        changes.push((from, to, Some(output)));
    }

    if behavior != &ShellBehavior::Ignore {
        let transaction = Transaction::change(doc.text(), changes.into_iter())
            .with_selection(Selection::new(ranges, selection.primary_index()));
        doc.apply(&transaction, view.id);
        doc.append_changes_to_history(view);
    }

    // after replace cursor may be out of bounds, do this to
    // make sure cursor is in view and update scroll as well
    view.ensure_cursor_in_view(doc, config.scrolloff);
}

fn shell_prompt(cx: &mut Context, prompt: Cow<'static, str>, behavior: ShellBehavior) {
    ui::prompt(
        cx,
        prompt,
        Some('|'),
        ui::completers::filename,
        move |cx, input: &str, event: PromptEvent| {
            if event != PromptEvent::Validate {
                return;
            }
            if input.is_empty() {
                return;
            }

            shell(cx, input, &behavior);
        },
    );
}

fn suspend(_cx: &mut Context) {
    #[cfg(not(windows))]
    signal_hook::low_level::raise(signal_hook::consts::signal::SIGTSTP).unwrap();
}

fn add_newline_above(cx: &mut Context) {
    add_newline_impl(cx, Open::Above);
}

fn add_newline_below(cx: &mut Context) {
    add_newline_impl(cx, Open::Below)
}

fn add_newline_impl(cx: &mut Context, open: Open) {
    let count = cx.count();
    let (view, doc) = current!(cx.editor);
    let selection = doc.selection(view.id);
    let text = doc.text();
    let slice = text.slice(..);

    let changes = selection.into_iter().map(|range| {
        let (start, end) = range.line_range(slice);
        let line = match open {
            Open::Above => start,
            Open::Below => end + 1,
        };
        let pos = text.line_to_char(line);
        (
            pos,
            pos,
            Some(doc.line_ending.as_str().repeat(count).into()),
        )
    });

    let transaction = Transaction::change(text, changes);
    doc.apply(&transaction, view.id);
}

enum IncrementDirection {
    Increase,
    Decrease,
}

/// Increment objects within selections by count.
fn increment(cx: &mut Context) {
    increment_impl(cx, IncrementDirection::Increase);
}

/// Decrement objects within selections by count.
fn decrement(cx: &mut Context) {
    increment_impl(cx, IncrementDirection::Decrease);
}

/// Increment objects within selections by `amount`.
/// A negative `amount` will decrement objects within selections.
fn increment_impl(cx: &mut Context, increment_direction: IncrementDirection) {
    let sign = match increment_direction {
        IncrementDirection::Increase => 1,
        IncrementDirection::Decrease => -1,
    };
    let mut amount = sign * cx.count() as i64;
    // If the register is `#` then increase or decrease the `amount` by 1 per element
    let increase_by = if cx.register == Some('#') { sign } else { 0 };

    let (view, doc) = current!(cx.editor);
    let selection = doc.selection(view.id);
    let text = doc.text().slice(..);

    let mut new_selection_ranges = SmallVec::new();
    let mut cumulative_length_diff: i128 = 0;
    let mut changes = vec![];

    for range in selection {
        let selected_text: Cow<str> = range.fragment(text);
        let new_from = ((range.from() as i128) + cumulative_length_diff) as usize;
        let incremented = [increment::integer, increment::date_time]
            .iter()
            .find_map(|incrementor| incrementor(selected_text.as_ref(), amount));

        amount += increase_by;

        match incremented {
            None => {
                let new_range = Range::new(
                    new_from,
                    (range.to() as i128 + cumulative_length_diff) as usize,
                );
                new_selection_ranges.push(new_range);
            }
            Some(new_text) => {
                let new_range = Range::new(new_from, new_from + new_text.len());
                cumulative_length_diff += new_text.len() as i128 - selected_text.len() as i128;
                new_selection_ranges.push(new_range);
                changes.push((range.from(), range.to(), Some(new_text.into())));
            }
        }
    }

    if !changes.is_empty() {
        let new_selection = Selection::new(new_selection_ranges, selection.primary_index());
        let transaction = Transaction::change(doc.text(), changes.into_iter());
        let transaction = transaction.with_selection(new_selection);
        doc.apply(&transaction, view.id);
    }
}

fn record_macro(cx: &mut Context) {
    if let Some((reg, mut keys)) = cx.editor.macro_recording.take() {
        // Remove the keypress which ends the recording
        keys.pop();
        let s = keys
            .into_iter()
            .map(|key| {
                let s = key.to_string();
                if s.chars().count() == 1 {
                    s
                } else {
                    format!("<{}>", s)
                }
            })
            .collect::<String>();
        match cx.editor.registers.write(reg, vec![s]) {
            Ok(_) => cx
                .editor
                .set_status(format!("Recorded to register [{}]", reg)),
            Err(err) => cx.editor.set_error(err.to_string()),
        }
    } else {
        let reg = cx.register.take().unwrap_or('@');
        cx.editor.macro_recording = Some((reg, Vec::new()));
        cx.editor
            .set_status(format!("Recording to register [{}]", reg));
    }
}

fn replay_macro(cx: &mut Context) {
    let reg = cx.register.unwrap_or('@');

    if cx.editor.macro_replaying.contains(&reg) {
        cx.editor.set_error(format!(
            "Cannot replay from register [{}] because already replaying from same register",
            reg
        ));
        return;
    }

    let keys: Vec<KeyEvent> = if let Some(keys) = cx
        .editor
        .registers
        .read(reg, cx.editor)
        .filter(|values| values.len() == 1)
        .map(|mut values| values.next().unwrap())
    {
        match helix_view::input::parse_macro(&keys) {
            Ok(keys) => keys,
            Err(err) => {
                cx.editor.set_error(format!("Invalid macro: {}", err));
                return;
            }
        }
    } else {
        cx.editor.set_error(format!("Register [{}] empty", reg));
        return;
    };

    // Once the macro has been fully validated, it's marked as being under replay
    // to ensure we don't fall into infinite recursion.
    cx.editor.macro_replaying.push(reg);

    let count = cx.count();
    cx.callback = Some(Box::new(move |compositor, cx| {
        for _ in 0..count {
            for &key in keys.iter() {
                compositor.handle_event(&compositor::Event::Key(key), cx);
            }
        }
        // The macro under replay is cleared at the end of the callback, not in the
        // macro replay context, or it will not correctly protect the user from
        // replaying recursively.
        cx.editor.macro_replaying.pop();
    }));
}<|MERGE_RESOLUTION|>--- conflicted
+++ resolved
@@ -3540,7 +3540,6 @@
         }
     }
 
-<<<<<<< HEAD
     pub fn insert_string(cx: &mut Context, string: String) {
         let (view, doc) = current!(cx.editor);
 
@@ -3551,7 +3550,9 @@
             indent,
         );
         doc.apply(&transaction, view.id);
-=======
+
+    }
+    
     pub fn smart_tab(cx: &mut Context) {
         let (view, doc) = current_ref!(cx.editor);
         let view_id = view.id;
@@ -3575,7 +3576,6 @@
         }
 
         insert_tab(cx);
->>>>>>> 546c8ca3
     }
 
     pub fn insert_tab(cx: &mut Context) {
