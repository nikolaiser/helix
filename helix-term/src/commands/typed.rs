--- conflicted
+++ resolved
@@ -1,8 +1,4 @@
-<<<<<<< HEAD
-=======
-use std::fmt::Write;
 use std::io::BufReader;
->>>>>>> 7e13213e
 use std::ops::Deref;
 
 use crate::job::Job;
@@ -2275,7 +2271,7 @@
     let args = args.join(" ");
 
     let callback = async move {
-        let (output, success) = shell_impl_async(&shell, &args, None).await?;
+        let output = shell_impl_async(&shell, &args, None).await?;
         let call: job::Callback = Callback::EditorCompositor(Box::new(
             move |editor: &mut Editor, compositor: &mut Compositor| {
                 if !output.is_empty() {
@@ -2285,11 +2281,7 @@
                     ));
                     compositor.replace_or_push("shell", popup);
                 }
-                if success {
-                    editor.set_status("Command succeeded");
-                } else {
-                    editor.set_error("Command failed");
-                }
+                editor.set_status("Command succeeded");
             },
         ));
         Ok(call)
