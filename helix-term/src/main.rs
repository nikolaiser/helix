--- conflicted
+++ resolved
@@ -4,6 +4,7 @@
 use helix_term::application::Application;
 use helix_term::args::Args;
 use helix_term::config::{Config, ConfigLoadError};
+use indexmap::map::MutableKeys;
 
 fn setup_logging(verbosity: u64) -> Result<()> {
     let mut base_config = fern::Dispatch::new();
@@ -40,7 +41,7 @@
 
 #[tokio::main]
 async fn main_impl() -> Result<i32> {
-    let args = Args::parse_args().context("could not parse arguments")?;
+    let mut args = Args::parse_args().context("could not parse arguments")?;
 
     helix_loader::initialize_config_file(args.config_file.clone());
     helix_loader::initialize_log_file(args.log_file.clone());
@@ -114,16 +115,14 @@
 
     setup_logging(args.verbosity).context("failed to initialize logging")?;
 
-<<<<<<< HEAD
     // Initialize the engine before we boot up!
     helix_term::commands::ScriptingEngine::initialize();
 
     // Before setting the working directory, resolve all the paths in args.files
-    for (path, _) in &mut args.files {
+    for (path, _) in args.files.iter_mut2() {
         *path = helix_stdx::path::canonicalize(&*path);
     }
-=======
->>>>>>> 0efa8207
+
     // NOTE: Set the working directory early so the correct configuration is loaded. Be aware that
     // Application::new() depends on this logic so it must be updated if this changes.
     if let Some(path) = &args.working_directory {
