use anyhow::{Context, Error, Result};
use crossterm::event::EventStream;
use helix_loader::VERSION_AND_GIT_HASH;
use helix_term::application::Application;
use helix_term::args::Args;
use helix_term::config::{Config, ConfigLoadError};

fn setup_logging(verbosity: u64) -> Result<()> {
    let mut base_config = fern::Dispatch::new();

    base_config = match verbosity {
        0 => base_config.level(log::LevelFilter::Warn),
        1 => base_config.level(log::LevelFilter::Info),
        2 => base_config.level(log::LevelFilter::Debug),
        _3_or_more => base_config.level(log::LevelFilter::Trace),
    };

    // Separate file config so we can include year, month and day in file logs
    let file_config = fern::Dispatch::new()
        .format(|out, message, record| {
            out.finish(format_args!(
                "{} {} [{}] {}",
                chrono::Local::now().format("%Y-%m-%dT%H:%M:%S%.3f"),
                record.target(),
                record.level(),
                message
            ))
        })
        .chain(fern::log_file(helix_loader::log_file())?);

    base_config.chain(file_config).apply()?;

    Ok(())
}

fn main() -> Result<()> {
    let exit_code = main_impl()?;
    std::process::exit(exit_code);
}

#[tokio::main]
async fn main_impl() -> Result<i32> {
    let help = format!(
        "\
{} {}
{}
{}

USAGE:
    hx [FLAGS] [files]...

ARGS:
    <files>...    Sets the input file to use, position can also be specified via file[:row[:col]]

FLAGS:
    -h, --help                     Prints help information
    --tutor                        Loads the tutorial
    --health [CATEGORY]            Checks for potential errors in editor setup
                                   CATEGORY can be a language or one of 'clipboard', 'languages'
                                   or 'all'. 'all' is the default if not specified.
    -g, --grammar {{fetch|build}}    Fetches or builds tree-sitter grammars listed in languages.toml
    -c, --config <file>            Specifies a file to use for configuration
    -v                             Increases logging verbosity each use for up to 3 times
    --log <file>                   Specifies a file to use for logging
                                   (default file: {})
    -V, --version                  Prints version information
    --vsplit                       Splits all given files vertically into different windows
    --hsplit                       Splits all given files horizontally into different windows
    -w, --working-dir <path>       Specify an initial working directory
    +N                             Open the first given file at line number N
",
        env!("CARGO_PKG_NAME"),
        VERSION_AND_GIT_HASH,
        env!("CARGO_PKG_AUTHORS"),
        env!("CARGO_PKG_DESCRIPTION"),
        helix_loader::default_log_file().display(),
    );

    let mut args = Args::parse_args().context("could not parse arguments")?;

    helix_loader::initialize_config_file(args.config_file.clone());
    helix_loader::initialize_log_file(args.log_file.clone());

    // Help has a higher priority and should be handled separately.
    if args.display_help {
        print!("{}", help);
        std::process::exit(0);
    }

    if args.display_version {
        println!("helix {}", VERSION_AND_GIT_HASH);
        std::process::exit(0);
    }

    if args.health {
        if let Err(err) = helix_term::health::print_health(args.health_arg) {
            // Piping to for example `head -10` requires special handling:
            // https://stackoverflow.com/a/65760807/7115678
            if err.kind() != std::io::ErrorKind::BrokenPipe {
                return Err(err.into());
            }
        }

        std::process::exit(0);
    }

    if args.fetch_grammars {
        helix_loader::grammar::fetch_grammars()?;
        return Ok(0);
    }

    if args.build_grammars {
        helix_loader::grammar::build_grammars(None)?;
        return Ok(0);
    }

    setup_logging(args.verbosity).context("failed to initialize logging")?;

<<<<<<< HEAD
    // Initialize the engine before we boot up!
    helix_term::commands::ScriptingEngine::initialize();
=======
    // Before setting the working directory, resolve all the paths in args.files
    for (path, _) in args.files.iter_mut() {
        *path = helix_stdx::path::canonicalize(&path);
    }

    // NOTE: Set the working directory early so the correct configuration is loaded. Be aware that
    // Application::new() depends on this logic so it must be updated if this changes.
    if let Some(path) = &args.working_directory {
        helix_stdx::env::set_current_working_dir(path)?;
    } else if let Some((path, _)) = args.files.first().filter(|p| p.0.is_dir()) {
        // If the first file is a directory, it will be the working directory unless -w was specified
        helix_stdx::env::set_current_working_dir(path)?;
    }
>>>>>>> cf449217

    let config = match Config::load_default() {
        Ok(config) => config,
        Err(ConfigLoadError::Error(err)) if err.kind() == std::io::ErrorKind::NotFound => {
            Config::default()
        }
        Err(ConfigLoadError::Error(err)) => return Err(Error::new(err)),
        Err(ConfigLoadError::BadConfig(err)) => {
            eprintln!("Bad config: {}", err);
            eprintln!("Press <ENTER> to continue with default config");
            use std::io::Read;
            let _ = std::io::stdin().read(&mut []);
            Config::default()
        }
    };

    let syn_loader_conf = helix_core::config::user_syntax_loader().unwrap_or_else(|err| {
        eprintln!("Bad language config: {}", err);
        eprintln!("Press <ENTER> to continue with default language config");
        use std::io::Read;
        // This waits for an enter press.
        let _ = std::io::stdin().read(&mut []);
        helix_core::config::default_syntax_loader()
    });

    // TODO: use the thread local executor to spawn the application task separately from the work pool
    let mut app = Application::new(args, config, syn_loader_conf)
        .context("unable to create new application")?;

    let exit_code = app.run(&mut EventStream::new()).await?;

    Ok(exit_code)
}<|MERGE_RESOLUTION|>--- conflicted
+++ resolved
@@ -116,10 +116,9 @@
 
     setup_logging(args.verbosity).context("failed to initialize logging")?;
 
-<<<<<<< HEAD
     // Initialize the engine before we boot up!
     helix_term::commands::ScriptingEngine::initialize();
-=======
+
     // Before setting the working directory, resolve all the paths in args.files
     for (path, _) in args.files.iter_mut() {
         *path = helix_stdx::path::canonicalize(&path);
@@ -133,7 +132,6 @@
         // If the first file is a directory, it will be the working directory unless -w was specified
         helix_stdx::env::set_current_working_dir(path)?;
     }
->>>>>>> cf449217
 
     let config = match Config::load_default() {
         Ok(config) => config,
