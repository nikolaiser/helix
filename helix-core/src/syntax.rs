pub mod config;

use std::{
    borrow::Cow,
    collections::HashMap,
    fmt, iter,
    ops::{self, RangeBounds},
    path::Path,
    sync::Arc,
    time::Duration,
};

<<<<<<< HEAD
use once_cell::sync::{Lazy, OnceCell};
use serde::{ser::SerializeSeq, Deserialize, Serialize};

use helix_loader::grammar::{get_language, load_runtime_file};

pub use tree_cursor::TreeCursor;

fn deserialize_regex<'de, D>(deserializer: D) -> Result<Option<rope::Regex>, D::Error>
where
    D: serde::Deserializer<'de>,
{
    Option::<String>::deserialize(deserializer)?
        .map(|buf| rope::Regex::new(&buf).map_err(serde::de::Error::custom))
        .transpose()
}

fn deserialize_lsp_config<'de, D>(deserializer: D) -> Result<Option<serde_json::Value>, D::Error>
where
    D: serde::Deserializer<'de>,
{
    Option::<toml::Value>::deserialize(deserializer)?
        .map(|toml| toml.try_into().map_err(serde::de::Error::custom))
        .transpose()
}

fn deserialize_tab_width<'de, D>(deserializer: D) -> Result<usize, D::Error>
where
    D: serde::Deserializer<'de>,
{
    usize::deserialize(deserializer).and_then(|n| {
        if n > 0 && n <= 16 {
            Ok(n)
        } else {
            Err(serde::de::Error::custom(
                "tab width must be a value from 1 to 16 inclusive",
            ))
        }
    })
}

pub fn deserialize_auto_pairs<'de, D>(deserializer: D) -> Result<Option<AutoPairs>, D::Error>
where
    D: serde::Deserializer<'de>,
{
    Ok(Option::<AutoPairConfig>::deserialize(deserializer)?.and_then(AutoPairConfig::into))
}

pub fn default_timeout() -> u64 {
    20
}

#[derive(Debug, Serialize, Deserialize)]
#[serde(rename_all = "kebab-case")]
pub struct Configuration {
    pub language: Vec<LanguageConfiguration>,
    #[serde(default)]
    pub language_server: HashMap<String, LanguageServerConfiguration>,
}

// largely based on tree-sitter/cli/src/loader.rs
#[derive(Debug, Serialize, Deserialize)]
#[serde(rename_all = "kebab-case", deny_unknown_fields)]
pub struct LanguageConfiguration {
    #[serde(rename = "name")]
    pub language_id: String, // c-sharp, rust, tsx
    #[serde(rename = "language-id")]
    // see the table under https://microsoft.github.io/language-server-protocol/specifications/lsp/3.17/specification/#textDocumentItem
    pub language_server_language_id: Option<String>, // csharp, rust, typescriptreact, for the language-server
    pub scope: String,             // source.rust
    pub file_types: Vec<FileType>, // filename extension or ends_with? <Gemfile, rb, etc>
    #[serde(default)]
    pub shebangs: Vec<String>, // interpreter(s) associated with language
    #[serde(default)]
    pub roots: Vec<String>, // these indicate project roots <.git, Cargo.toml>
    #[serde(
        default,
        skip_serializing,
        deserialize_with = "from_comment_tokens",
        alias = "comment-token"
    )]
    pub comment_tokens: Option<Vec<String>>,
    #[serde(
        default,
        skip_serializing,
        deserialize_with = "from_block_comment_tokens"
    )]
    pub block_comment_tokens: Option<Vec<BlockCommentToken>>,
    pub text_width: Option<usize>,
    pub soft_wrap: Option<SoftWrap>,

    #[serde(default)]
    pub auto_format: bool,

    #[serde(skip_serializing_if = "Option::is_none")]
    pub formatter: Option<FormatterConfiguration>,

    /// If set, overrides `editor.path-completion`.
    pub path_completion: Option<bool>,

    #[serde(default)]
    pub diagnostic_severity: Severity,

    pub grammar: Option<String>, // tree-sitter grammar name, defaults to language_id

    // content_regex
    #[serde(default, skip_serializing, deserialize_with = "deserialize_regex")]
    pub injection_regex: Option<rope::Regex>,
    // first_line_regex
    //
    #[serde(skip)]
    pub(crate) highlight_config: OnceCell<Option<Arc<HighlightConfiguration>>>,
    // tags_config OnceCell<> https://github.com/tree-sitter/tree-sitter/pull/583
    #[serde(
        default,
        skip_serializing_if = "Vec::is_empty",
        serialize_with = "serialize_lang_features",
        deserialize_with = "deserialize_lang_features"
    )]
    pub language_servers: Vec<LanguageServerFeatures>,
    #[serde(skip_serializing_if = "Option::is_none")]
    pub indent: Option<IndentationConfiguration>,

    #[serde(skip)]
    pub(crate) indent_query: OnceCell<Option<Query>>,
    #[serde(skip)]
    pub(crate) textobject_query: OnceCell<Option<TextObjectQuery>>,
    #[serde(skip_serializing_if = "Option::is_none")]
    pub debugger: Option<DebugAdapterConfig>,

    /// Automatic insertion of pairs to parentheses, brackets,
    /// etc. Defaults to true. Optionally, this can be a list of 2-tuples
    /// to specify a list of characters to pair. This overrides the
    /// global setting.
    #[serde(default, skip_serializing, deserialize_with = "deserialize_auto_pairs")]
    pub auto_pairs: Option<AutoPairs>,

    pub rulers: Option<Vec<u16>>, // if set, override editor's rulers

    /// Hardcoded LSP root directories relative to the workspace root, like `examples` or `tools/fuzz`.
    /// Falling back to the current working directory if none are configured.
    pub workspace_lsp_roots: Option<Vec<PathBuf>>,
    #[serde(default)]
    pub persistent_diagnostic_sources: Vec<String>,
}

impl Clone for LanguageConfiguration {
    fn clone(&self) -> Self {
        LanguageConfiguration {
            language_id: self.language_id.clone(),
            language_server_language_id: self.language_server_language_id.clone(),
            scope: self.scope.clone(),
            file_types: self.file_types.clone(),
            shebangs: self.shebangs.clone(),
            roots: self.roots.clone(),
            comment_tokens: self.comment_tokens.clone(),
            block_comment_tokens: self.block_comment_tokens.clone(),
            text_width: self.text_width.clone(),
            soft_wrap: self.soft_wrap.clone(),
            auto_format: self.auto_format.clone(),
            formatter: self.formatter.clone(),
            diagnostic_severity: self.diagnostic_severity.clone(),
            grammar: self.grammar.clone(),
            injection_regex: self.injection_regex.clone(),
            highlight_config: self.highlight_config.clone(),
            language_servers: self.language_servers.clone(),
            indent: self.indent.clone(),
            indent_query: OnceCell::new(),
            textobject_query: OnceCell::new(),
            debugger: self.debugger.clone(),
            auto_pairs: self.auto_pairs.clone(),
            rulers: self.rulers.clone(),
            workspace_lsp_roots: self.workspace_lsp_roots.clone(),
            persistent_diagnostic_sources: self.persistent_diagnostic_sources.clone(),
            path_completion: self.path_completion,
        }
    }
}

#[derive(Debug, PartialEq, Eq, Hash, Clone)]
pub enum FileType {
    /// The extension of the file, either the `Path::extension` or the full
    /// filename if the file does not have an extension.
    Extension(String),
    /// A Unix-style path glob. This is compared to the file's absolute path, so
    /// it can be used to detect files based on their directories. If the glob
    /// is not an absolute path and does not already start with a glob pattern,
    /// a glob pattern will be prepended to it.
    Glob(globset::Glob),
}
=======
use anyhow::{Context, Result};
use arc_swap::{ArcSwap, Guard};
use config::{Configuration, FileType, LanguageConfiguration, LanguageServerConfiguration};
use helix_loader::grammar::get_language;
use helix_stdx::rope::RopeSliceExt as _;
use once_cell::sync::OnceCell;
use ropey::RopeSlice;
use tree_house::{
    highlighter,
    query_iter::QueryIter,
    tree_sitter::{Grammar, InactiveQueryCursor, InputEdit, Node, Query, RopeInput, Tree},
    Error, InjectionLanguageMarker, LanguageConfig as SyntaxConfig, Layer,
};

use crate::{indent::IndentQuery, tree_sitter, ChangeSet, Language};
>>>>>>> f6878f62

pub use tree_house::{
    highlighter::{Highlight, HighlightEvent},
    Error as HighlighterError, LanguageLoader, TreeCursor, TREE_SITTER_MATCH_LIMIT,
};

#[derive(Debug)]
pub struct LanguageData {
    config: Arc<LanguageConfiguration>,
    syntax: OnceCell<Option<SyntaxConfig>>,
    indent_query: OnceCell<Option<IndentQuery>>,
    textobject_query: OnceCell<Option<TextObjectQuery>>,
}

impl LanguageData {
    fn new(config: LanguageConfiguration) -> Self {
        Self {
            config: Arc::new(config),
            syntax: OnceCell::new(),
            indent_query: OnceCell::new(),
            textobject_query: OnceCell::new(),
        }
    }

    pub fn config(&self) -> &Arc<LanguageConfiguration> {
        &self.config
    }

    /// Loads the grammar and compiles the highlights, injections and locals for the language.
    /// This function should only be used by this module or the xtask crate.
    pub fn compile_syntax_config(
        config: &LanguageConfiguration,
        loader: &Loader,
    ) -> Result<Option<SyntaxConfig>> {
        let name = &config.language_id;
        let parser_name = config.grammar.as_deref().unwrap_or(name);
        let Some(grammar) = get_language(parser_name)? else {
            log::info!("Skipping syntax config for '{name}' because the parser's shared library does not exist");
            return Ok(None);
        };
        let highlight_query_text = read_query(name, "highlights.scm");
        let injection_query_text = read_query(name, "injections.scm");
        let local_query_text = read_query(name, "locals.scm");
        let config = SyntaxConfig::new(
            grammar,
            &highlight_query_text,
            &injection_query_text,
            &local_query_text,
        )
        .with_context(|| format!("Failed to compile highlights for '{name}'"))?;

        reconfigure_highlights(&config, &loader.scopes());

        Ok(Some(config))
    }

    fn syntax_config(&self, loader: &Loader) -> Option<&SyntaxConfig> {
        self.syntax
            .get_or_init(|| {
                Self::compile_syntax_config(&self.config, loader)
                    .map_err(|err| {
                        log::error!("{err:#}");
                    })
                    .ok()
                    .flatten()
            })
            .as_ref()
    }

    /// Compiles the indents.scm query for a language.
    /// This function should only be used by this module or the xtask crate.
    pub fn compile_indent_query(
        grammar: Grammar,
        config: &LanguageConfiguration,
    ) -> Result<Option<IndentQuery>> {
        let name = &config.language_id;
        let text = read_query(name, "indents.scm");
        if text.is_empty() {
            return Ok(None);
        }
        let indent_query = IndentQuery::new(grammar, &text)
            .with_context(|| format!("Failed to compile indents.scm query for '{name}'"))?;
        Ok(Some(indent_query))
    }

    fn indent_query(&self, loader: &Loader) -> Option<&IndentQuery> {
        self.indent_query
            .get_or_init(|| {
                let grammar = self.syntax_config(loader)?.grammar;
                Self::compile_indent_query(grammar, &self.config)
                    .map_err(|err| {
                        log::error!("{err}");
                    })
                    .ok()
                    .flatten()
            })
            .as_ref()
    }
<<<<<<< HEAD
}

#[derive(Debug, Serialize, Deserialize)]
#[serde(untagged, rename_all = "kebab-case", deny_unknown_fields)]
enum LanguageServerFeatureConfiguration {
    #[serde(rename_all = "kebab-case")]
    Features {
        #[serde(default, skip_serializing_if = "HashSet::is_empty")]
        only_features: HashSet<LanguageServerFeature>,
        #[serde(default, skip_serializing_if = "HashSet::is_empty")]
        except_features: HashSet<LanguageServerFeature>,
        name: String,
    },
    Simple(String),
}

#[derive(Debug, Default, Clone)]
pub struct LanguageServerFeatures {
    pub name: String,
    pub only: HashSet<LanguageServerFeature>,
    pub excluded: HashSet<LanguageServerFeature>,
}
=======
>>>>>>> f6878f62

    /// Compiles the textobjects.scm query for a language.
    /// This function should only be used by this module or the xtask crate.
    pub fn compile_textobject_query(
        grammar: Grammar,
        config: &LanguageConfiguration,
    ) -> Result<Option<TextObjectQuery>> {
        let name = &config.language_id;
        let text = read_query(name, "textobjects.scm");
        if text.is_empty() {
            return Ok(None);
        }
        let query = Query::new(grammar, &text, |_, _| Ok(()))
            .with_context(|| format!("Failed to compile textobjects.scm queries for '{name}'"))?;
        Ok(Some(TextObjectQuery::new(query)))
    }

    fn textobject_query(&self, loader: &Loader) -> Option<&TextObjectQuery> {
        self.textobject_query
            .get_or_init(|| {
                let grammar = self.syntax_config(loader)?.grammar;
                Self::compile_textobject_query(grammar, &self.config)
                    .map_err(|err| {
                        log::error!("{err}");
                    })
                    .ok()
                    .flatten()
            })
            .as_ref()
    }

    fn reconfigure(&self, scopes: &[String]) {
        if let Some(Some(config)) = self.syntax.get() {
            reconfigure_highlights(config, scopes);
        }
    }
<<<<<<< HEAD
    builder.build().map(Some).map_err(serde::de::Error::custom)
}

// TODO: Remove clone once the configuration API is decided
#[derive(Debug, Serialize, Deserialize, Clone)]
#[serde(rename_all = "kebab-case")]
pub struct LanguageServerConfiguration {
    pub command: String,
    #[serde(default)]
    #[serde(skip_serializing_if = "Vec::is_empty")]
    pub args: Vec<String>,
    #[serde(default, skip_serializing_if = "HashMap::is_empty")]
    pub environment: HashMap<String, String>,
    #[serde(default, skip_serializing, deserialize_with = "deserialize_lsp_config")]
    pub config: Option<serde_json::Value>,
    #[serde(default = "default_timeout")]
    pub timeout: u64,
    #[serde(
        default,
        skip_serializing,
        deserialize_with = "deserialize_required_root_patterns"
    )]
    pub required_root_patterns: Option<GlobSet>,
}

#[derive(Debug, Clone, Serialize, Deserialize)]
#[serde(rename_all = "kebab-case")]
pub struct FormatterConfiguration {
    pub command: String,
    #[serde(default)]
    #[serde(skip_serializing_if = "Vec::is_empty")]
    pub args: Vec<String>,
}

#[derive(Debug, PartialEq, Eq, Clone, Deserialize, Serialize)]
#[serde(rename_all = "kebab-case")]
pub struct AdvancedCompletion {
    pub name: Option<String>,
    pub completion: Option<String>,
    pub default: Option<String>,
}

#[derive(Debug, PartialEq, Eq, Clone, Deserialize, Serialize)]
#[serde(rename_all = "kebab-case", untagged)]
pub enum DebugConfigCompletion {
    Named(String),
    Advanced(AdvancedCompletion),
=======
>>>>>>> f6878f62
}

fn reconfigure_highlights(config: &SyntaxConfig, recognized_names: &[String]) {
    config.configure(move |capture_name| {
        let capture_parts: Vec<_> = capture_name.split('.').collect();

        let mut best_index = None;
        let mut best_match_len = 0;
        for (i, recognized_name) in recognized_names.iter().enumerate() {
            let mut len = 0;
            let mut matches = true;
            for (i, part) in recognized_name.split('.').enumerate() {
                match capture_parts.get(i) {
                    Some(capture_part) if *capture_part == part => len += 1,
                    _ => {
                        matches = false;
                        break;
                    }
                }
            }
            if matches && len > best_match_len {
                best_index = Some(i);
                best_match_len = len;
            }
        }
        best_index.map(|idx| Highlight::new(idx as u32))
    });
}

pub fn read_query(lang: &str, query_filename: &str) -> String {
    tree_house::read_query(lang, |language| {
        helix_loader::grammar::load_runtime_file(language, query_filename).unwrap_or_default()
    })
}

<<<<<<< HEAD
#[derive(Debug, Serialize, Deserialize, Clone)]
#[serde(rename_all = "kebab-case")]
pub struct IndentationConfiguration {
    #[serde(deserialize_with = "deserialize_tab_width")]
    pub tab_width: usize,
    pub unit: String,
=======
#[derive(Debug, Default)]
pub struct Loader {
    languages: Vec<LanguageData>,
    languages_by_extension: HashMap<String, Language>,
    languages_by_shebang: HashMap<String, Language>,
    languages_glob_matcher: FileTypeGlobMatcher,
    language_server_configs: HashMap<String, LanguageServerConfiguration>,
    scopes: ArcSwap<Vec<String>>,
>>>>>>> f6878f62
}

pub type LoaderError = globset::Error;

impl Loader {
    pub fn new(config: Configuration) -> Result<Self, LoaderError> {
        let mut languages = Vec::with_capacity(config.language.len());
        let mut languages_by_extension = HashMap::new();
        let mut languages_by_shebang = HashMap::new();
        let mut file_type_globs = Vec::new();

        for mut config in config.language {
            let language = Language(languages.len() as u32);
            config.language = Some(language);

            for file_type in &config.file_types {
                match file_type {
                    FileType::Extension(extension) => {
                        languages_by_extension.insert(extension.clone(), language);
                    }
                    FileType::Glob(glob) => {
                        file_type_globs.push(FileTypeGlob::new(glob.to_owned(), language));
                    }
                };
            }
            for shebang in &config.shebangs {
                languages_by_shebang.insert(shebang.clone(), language);
            }

            languages.push(LanguageData::new(config));
        }

        Ok(Self {
            languages,
            languages_by_extension,
            languages_by_shebang,
            languages_glob_matcher: FileTypeGlobMatcher::new(file_type_globs)?,
            language_server_configs: config.language_server,
            scopes: ArcSwap::from_pointee(Vec::new()),
        })
    }

    pub fn languages(&self) -> impl ExactSizeIterator<Item = (Language, &LanguageData)> {
        self.languages
            .iter()
            .enumerate()
            .map(|(idx, data)| (Language(idx as u32), data))
    }

    pub fn language_configs(&self) -> impl ExactSizeIterator<Item = &LanguageConfiguration> {
        self.languages.iter().map(|language| &*language.config)
    }

    pub fn language(&self, lang: Language) -> &LanguageData {
        &self.languages[lang.idx()]
    }

    pub fn language_for_name(&self, name: impl PartialEq<String>) -> Option<Language> {
        self.languages.iter().enumerate().find_map(|(idx, config)| {
            (name == config.config.language_id).then_some(Language(idx as u32))
        })
    }

    pub fn language_for_scope(&self, scope: &str) -> Option<Language> {
        self.languages.iter().enumerate().find_map(|(idx, config)| {
            (scope == config.config.scope).then_some(Language(idx as u32))
        })
    }

    pub fn language_for_match(&self, text: RopeSlice) -> Option<Language> {
        // PERF: If the name matches up with the id, then this saves the need to do expensive regex.
        let shortcircuit = self.language_for_name(text);
        if shortcircuit.is_some() {
            return shortcircuit;
        }

        // If the name did not match up with a known id, then match on injection regex.

        let mut best_match_length = 0;
        let mut best_match_position = None;
        for (idx, data) in self.languages.iter().enumerate() {
            if let Some(injection_regex) = &data.config.injection_regex {
                if let Some(mat) = injection_regex.find(text.regex_input()) {
                    let length = mat.end() - mat.start();
                    if length > best_match_length {
                        best_match_position = Some(idx);
                        best_match_length = length;
                    }
                }
            }
        }

        best_match_position.map(|i| Language(i as u32))
    }

    pub fn language_for_filename(&self, path: &Path) -> Option<Language> {
        // Find all the language configurations that match this file name
        // or a suffix of the file name.

        // TODO: content_regex handling conflict resolution
        self.languages_glob_matcher
            .language_for_path(path)
            .or_else(|| {
                path.extension()
                    .and_then(|extension| extension.to_str())
                    .and_then(|extension| self.languages_by_extension.get(extension).copied())
            })
    }

    pub fn language_for_shebang(&self, text: RopeSlice) -> Option<Language> {
        // NOTE: this is slightly different than the one for injection markers in tree-house. It
        // is anchored at the beginning.
        use helix_stdx::rope::Regex;
        use once_cell::sync::Lazy;
        const SHEBANG: &str = r"^#!\s*(?:\S*[/\\](?:env\s+(?:\-\S+\s+)*)?)?([^\s\.\d]+)";
        static SHEBANG_REGEX: Lazy<Regex> = Lazy::new(|| Regex::new(SHEBANG).unwrap());

        let marker = SHEBANG_REGEX
            .captures_iter(regex_cursor::Input::new(text))
            .map(|cap| text.byte_slice(cap.get_group(1).unwrap().range()))
            .next()?;
        self.language_for_shebang_marker(marker)
    }

    fn language_for_shebang_marker(&self, marker: RopeSlice) -> Option<Language> {
        let shebang: Cow<str> = marker.into();
        self.languages_by_shebang.get(shebang.as_ref()).copied()
    }

    pub fn indent_query(&self, lang: Language) -> Option<&IndentQuery> {
        self.language(lang).indent_query(self)
    }

    pub fn textobject_query(&self, lang: Language) -> Option<&TextObjectQuery> {
        self.language(lang).textobject_query(self)
    }

    pub fn language_server_configs(&self) -> &HashMap<String, LanguageServerConfiguration> {
        &self.language_server_configs
    }

    pub fn scopes(&self) -> Guard<Arc<Vec<String>>> {
        self.scopes.load()
    }

    pub fn set_scopes(&self, scopes: Vec<String>) {
        self.scopes.store(Arc::new(scopes));

        // Reconfigure existing grammars
        for data in &self.languages {
            data.reconfigure(&self.scopes());
        }
    }
}

impl LanguageLoader for Loader {
    fn language_for_marker(&self, marker: InjectionLanguageMarker) -> Option<Language> {
        match marker {
            InjectionLanguageMarker::Name(name) => self.language_for_name(name),
            InjectionLanguageMarker::Match(text) => self.language_for_match(text),
            InjectionLanguageMarker::Filename(text) => {
                let path: Cow<str> = text.into();
                self.language_for_filename(Path::new(path.as_ref()))
            }
            InjectionLanguageMarker::Shebang(text) => self.language_for_shebang_marker(text),
        }
    }

    fn get_config(&self, lang: Language) -> Option<&SyntaxConfig> {
        self.languages[lang.idx()].syntax_config(self)
    }
}

// TODO: Remove clone once the configuration API is decided
#[derive(Debug, Clone)]
struct FileTypeGlob {
    glob: globset::Glob,
    language: Language,
}

impl FileTypeGlob {
    pub fn new(glob: globset::Glob, language: Language) -> Self {
        Self { glob, language }
    }
}

// TODO: Remove clone once the configuration API is decided
#[derive(Debug, Clone)]
struct FileTypeGlobMatcher {
    matcher: globset::GlobSet,
    file_types: Vec<FileTypeGlob>,
}

impl Default for FileTypeGlobMatcher {
    fn default() -> Self {
        Self {
            matcher: globset::GlobSet::empty(),
            file_types: Default::default(),
        }
    }
}

impl FileTypeGlobMatcher {
    fn new(file_types: Vec<FileTypeGlob>) -> Result<Self, globset::Error> {
        let mut builder = globset::GlobSetBuilder::new();
        for file_type in &file_types {
            builder.add(file_type.glob.clone());
        }

        Ok(Self {
            matcher: builder.build()?,
            file_types,
        })
    }

    fn language_for_path(&self, path: &Path) -> Option<Language> {
        self.matcher
            .matches(path)
            .iter()
            .filter_map(|idx| self.file_types.get(*idx))
            .max_by_key(|file_type| file_type.glob.glob().len())
<<<<<<< HEAD
            .map(|file_type| &file_type.language_id)
    }
}

// Expose loader as Lazy<> global since it's always static?
// TODO: Remove clone once the configuration API is decided
#[derive(Debug, Clone)]
pub struct Loader {
    // highlight_names ?
    language_configs: Vec<Arc<LanguageConfiguration>>,
    language_config_ids_by_extension: HashMap<String, usize>, // Vec<usize>
    language_config_ids_glob_matcher: FileTypeGlobMatcher,
    language_config_ids_by_shebang: HashMap<String, usize>,
    language_server_configs: HashMap<String, LanguageServerConfiguration>,
    scopes: Arc<ArcSwap<Vec<String>>>,
}

pub type LoaderError = globset::Error;

impl Loader {
    pub fn new(config: Configuration) -> Result<Self, LoaderError> {
        let mut language_configs = Vec::new();
        let mut language_config_ids_by_extension = HashMap::new();
        let mut language_config_ids_by_shebang = HashMap::new();
        let mut file_type_globs = Vec::new();

        for config in config.language {
            // get the next id
            let language_id = language_configs.len();

            for file_type in &config.file_types {
                // entry().or_insert(Vec::new).push(language_id);
                match file_type {
                    FileType::Extension(extension) => {
                        language_config_ids_by_extension.insert(extension.clone(), language_id);
                    }
                    FileType::Glob(glob) => {
                        file_type_globs.push(FileTypeGlob::new(glob.to_owned(), language_id));
                    }
                };
            }
            for shebang in &config.shebangs {
                language_config_ids_by_shebang.insert(shebang.clone(), language_id);
            }

            language_configs.push(Arc::new(config));
        }

        Ok(Self {
            language_configs,
            language_config_ids_by_extension,
            language_config_ids_glob_matcher: FileTypeGlobMatcher::new(file_type_globs)?,
            language_config_ids_by_shebang,
            language_server_configs: config.language_server,
            // TODO: Remove this once the configuration API is decided
            scopes: Arc::new(ArcSwap::from_pointee(Vec::new())),
        })
    }

    pub fn language_config_for_file_name(&self, path: &Path) -> Option<Arc<LanguageConfiguration>> {
        // Find all the language configurations that match this file name
        // or a suffix of the file name.
        let configuration_id = self
            .language_config_ids_glob_matcher
            .language_id_for_path(path)
            .or_else(|| {
                path.extension()
                    .and_then(|extension| extension.to_str())
                    .and_then(|extension| self.language_config_ids_by_extension.get(extension))
            });

        configuration_id.and_then(|&id| self.language_configs.get(id).cloned())

        // TODO: content_regex handling conflict resolution
    }

    pub fn language_config_for_shebang(
        &self,
        source: RopeSlice,
    ) -> Option<Arc<LanguageConfiguration>> {
        let line = Cow::from(source.line(0));
        static SHEBANG_REGEX: Lazy<Regex> =
            Lazy::new(|| Regex::new(&["^", SHEBANG].concat()).unwrap());
        let configuration_id = SHEBANG_REGEX
            .captures(&line)
            .and_then(|cap| self.language_config_ids_by_shebang.get(&cap[1]));

        configuration_id.and_then(|&id| self.language_configs.get(id).cloned())
    }

    pub fn language_config_for_scope(&self, scope: &str) -> Option<Arc<LanguageConfiguration>> {
        self.language_configs
            .iter()
            .find(|config| config.scope == scope)
            .cloned()
    }

    pub fn language_config_for_language_id(
        &self,
        id: impl PartialEq<String>,
    ) -> Option<Arc<LanguageConfiguration>> {
        self.language_configs
            .iter()
            .find(|config| id.eq(&config.language_id))
            .cloned()
    }

    /// Unlike `language_config_for_language_id`, which only returns Some for an exact id, this
    /// function will perform a regex match on the given string to find the closest language match.
    pub fn language_config_for_name(&self, slice: RopeSlice) -> Option<Arc<LanguageConfiguration>> {
        // PERF: If the name matches up with the id, then this saves the need to do expensive regex.
        let shortcircuit = self.language_config_for_language_id(slice);
        if shortcircuit.is_some() {
            return shortcircuit;
        }

        // If the name did not match up with a known id, then match on injection regex.

        let mut best_match_length = 0;
        let mut best_match_position = None;
        for (i, configuration) in self.language_configs.iter().enumerate() {
            if let Some(injection_regex) = &configuration.injection_regex {
                if let Some(mat) = injection_regex.find(slice.regex_input()) {
                    let length = mat.end() - mat.start();
                    if length > best_match_length {
                        best_match_position = Some(i);
                        best_match_length = length;
                    }
                }
            }
        }

        best_match_position.map(|i| self.language_configs[i].clone())
    }

    pub fn language_configuration_for_injection_string(
        &self,
        capture: &InjectionLanguageMarker,
    ) -> Option<Arc<LanguageConfiguration>> {
        match capture {
            InjectionLanguageMarker::LanguageId(id) => self.language_config_for_language_id(*id),
            InjectionLanguageMarker::Name(name) => self.language_config_for_name(*name),
            InjectionLanguageMarker::Filename(file) => {
                let path_str: Cow<str> = (*file).into();
                self.language_config_for_file_name(Path::new(path_str.as_ref()))
            }
            InjectionLanguageMarker::Shebang(shebang) => {
                let shebang_str: Cow<str> = (*shebang).into();
                self.language_config_ids_by_shebang
                    .get(shebang_str.as_ref())
                    .and_then(|&id| self.language_configs.get(id).cloned())
            }
        }
    }

    pub fn language_configs(&self) -> impl Iterator<Item = &Arc<LanguageConfiguration>> {
        self.language_configs.iter()
    }

    pub fn language_configs_mut(
        &mut self,
    ) -> impl Iterator<Item = &mut Arc<LanguageConfiguration>> {
        self.language_configs.iter_mut()
    }

    pub fn language_server_configs_mut(
        &mut self,
    ) -> &mut HashMap<String, LanguageServerConfiguration> {
        &mut self.language_server_configs
    }

    pub fn language_server_configs(&self) -> &HashMap<String, LanguageServerConfiguration> {
        &self.language_server_configs
    }

    pub fn set_scopes(&self, scopes: Vec<String>) {
        self.scopes.store(Arc::new(scopes));

        // Reconfigure existing grammars
        for config in self
            .language_configs
            .iter()
            .filter(|cfg| cfg.is_highlight_initialized())
        {
            config.reconfigure(&self.scopes());
        }
=======
            .map(|file_type| file_type.language)
>>>>>>> f6878f62
    }
}

#[derive(Debug)]
pub struct Syntax {
    inner: tree_house::Syntax,
}

const PARSE_TIMEOUT: Duration = Duration::from_millis(500); // half a second is pretty generous

impl Syntax {
    pub fn new(source: RopeSlice, language: Language, loader: &Loader) -> Result<Self, Error> {
        let inner = tree_house::Syntax::new(source, language, PARSE_TIMEOUT, loader)?;
        Ok(Self { inner })
    }

    pub fn update(
        &mut self,
        old_source: RopeSlice,
        source: RopeSlice,
        changeset: &ChangeSet,
        loader: &Loader,
    ) -> Result<(), Error> {
        let edits = generate_edits(old_source, changeset);
        if edits.is_empty() {
            Ok(())
        } else {
            self.inner.update(source, PARSE_TIMEOUT, &edits, loader)
        }
    }

    pub fn layer(&self, layer: Layer) -> &tree_house::LayerData {
        self.inner.layer(layer)
    }

    pub fn root_layer(&self) -> Layer {
        self.inner.root()
    }

    pub fn layer_for_byte_range(&self, start: u32, end: u32) -> Layer {
        self.inner.layer_for_byte_range(start, end)
    }

    pub fn root_language(&self) -> Language {
        self.layer(self.root_layer()).language
    }

    pub fn tree(&self) -> &Tree {
        self.inner.tree()
    }

    pub fn tree_for_byte_range(&self, start: u32, end: u32) -> &Tree {
        self.inner.tree_for_byte_range(start, end)
    }

    pub fn named_descendant_for_byte_range(&self, start: u32, end: u32) -> Option<Node> {
        self.inner.named_descendant_for_byte_range(start, end)
    }

    pub fn descendant_for_byte_range(&self, start: u32, end: u32) -> Option<Node> {
        self.inner.descendant_for_byte_range(start, end)
    }

    pub fn walk(&self) -> TreeCursor {
        self.inner.walk()
    }

    pub fn highlighter<'a>(
        &'a self,
        source: RopeSlice<'a>,
        loader: &'a Loader,
        range: impl RangeBounds<u32>,
    ) -> Highlighter<'a> {
        Highlighter::new(&self.inner, source, loader, range)
    }

    pub fn query_iter<'a, QueryLoader, LayerState, Range>(
        &'a self,
        source: RopeSlice<'a>,
        loader: QueryLoader,
        range: Range,
    ) -> QueryIter<'a, 'a, QueryLoader, LayerState>
    where
        QueryLoader: FnMut(Language) -> Option<&'a Query> + 'a,
        LayerState: Default,
        Range: RangeBounds<u32>,
    {
        QueryIter::new(&self.inner, source, loader, range)
    }
}

pub type Highlighter<'a> = highlighter::Highlighter<'a, 'a, Loader>;

fn generate_edits(old_text: RopeSlice, changeset: &ChangeSet) -> Vec<InputEdit> {
    use crate::Operation::*;
    use tree_sitter::Point;

    let mut old_pos = 0;

    let mut edits = Vec::new();

    if changeset.changes.is_empty() {
        return edits;
    }

    let mut iter = changeset.changes.iter().peekable();

    // TODO; this is a lot easier with Change instead of Operation.
    while let Some(change) = iter.next() {
        let len = match change {
            Delete(i) | Retain(i) => *i,
            Insert(_) => 0,
        };
        let mut old_end = old_pos + len;

        match change {
            Retain(_) => {}
            Delete(_) => {
                let start_byte = old_text.char_to_byte(old_pos) as u32;
                let old_end_byte = old_text.char_to_byte(old_end) as u32;

                // deletion
                edits.push(InputEdit {
                    start_byte,               // old_pos to byte
                    old_end_byte,             // old_end to byte
                    new_end_byte: start_byte, // old_pos to byte
                    start_point: Point::ZERO,
                    old_end_point: Point::ZERO,
                    new_end_point: Point::ZERO,
                });
            }
            Insert(s) => {
                let start_byte = old_text.char_to_byte(old_pos) as u32;

                // a subsequent delete means a replace, consume it
                if let Some(Delete(len)) = iter.peek() {
                    old_end = old_pos + len;
                    let old_end_byte = old_text.char_to_byte(old_end) as u32;

                    iter.next();

                    // replacement
                    edits.push(InputEdit {
                        start_byte,                                // old_pos to byte
                        old_end_byte,                              // old_end to byte
                        new_end_byte: start_byte + s.len() as u32, // old_pos to byte + s.len()
                        start_point: Point::ZERO,
                        old_end_point: Point::ZERO,
                        new_end_point: Point::ZERO,
                    });
                } else {
                    // insert
                    edits.push(InputEdit {
                        start_byte,                                // old_pos to byte
                        old_end_byte: start_byte,                  // same
                        new_end_byte: start_byte + s.len() as u32, // old_pos + s.len()
                        start_point: Point::ZERO,
                        old_end_point: Point::ZERO,
                        new_end_point: Point::ZERO,
                    });
                }
            }
        }
        old_pos = old_end;
    }
    edits
}

/// A set of "overlay" highlights and ranges they apply to.
///
/// As overlays, the styles for the given `Highlight`s are merged on top of the syntax highlights.
#[derive(Debug)]
pub enum OverlayHighlights {
    /// All highlights use a single `Highlight`.
    ///
    /// Note that, currently, all ranges are assumed to be non-overlapping. This could change in
    /// the future though.
    Homogeneous {
        highlight: Highlight,
        ranges: Vec<ops::Range<usize>>,
    },
    /// A collection of different highlights for given ranges.
    ///
    /// Note that the ranges **must be non-overlapping**.
    Heterogenous {
        highlights: Vec<(Highlight, ops::Range<usize>)>,
    },
}

impl OverlayHighlights {
    pub fn single(highlight: Highlight, range: ops::Range<usize>) -> Self {
        Self::Homogeneous {
            highlight,
            ranges: vec![range],
        }
    }

    fn is_empty(&self) -> bool {
        match self {
            Self::Homogeneous { ranges, .. } => ranges.is_empty(),
            Self::Heterogenous { highlights } => highlights.is_empty(),
        }
    }
}

#[derive(Debug)]
struct Overlay {
    highlights: OverlayHighlights,
    /// The position of the highlighter into the Vec of ranges of the overlays.
    ///
    /// Used by the `OverlayHighlighter`.
    idx: usize,
    /// The currently active highlight (and the ending character index) for this overlay.
    ///
    /// Used by the `OverlayHighlighter`.
    active_highlight: Option<(Highlight, usize)>,
}

impl Overlay {
    fn new(highlights: OverlayHighlights) -> Option<Self> {
        (!highlights.is_empty()).then_some(Self {
            highlights,
            idx: 0,
            active_highlight: None,
        })
    }

    fn current(&self) -> Option<(Highlight, ops::Range<usize>)> {
        match &self.highlights {
            OverlayHighlights::Homogeneous { highlight, ranges } => ranges
                .get(self.idx)
                .map(|range| (*highlight, range.clone())),
            OverlayHighlights::Heterogenous { highlights } => highlights.get(self.idx).cloned(),
        }
    }

    fn start(&self) -> Option<usize> {
        match &self.highlights {
            OverlayHighlights::Homogeneous { ranges, .. } => {
                ranges.get(self.idx).map(|range| range.start)
            }
            OverlayHighlights::Heterogenous { highlights } => highlights
                .get(self.idx)
                .map(|(_highlight, range)| range.start),
        }
    }
}

/// A collection of highlights to apply when rendering which merge on top of syntax highlights.
#[derive(Debug)]
pub struct OverlayHighlighter {
    overlays: Vec<Overlay>,
    next_highlight_start: usize,
    next_highlight_end: usize,
}

impl OverlayHighlighter {
    pub fn new(overlays: impl IntoIterator<Item = OverlayHighlights>) -> Self {
        let overlays: Vec<_> = overlays.into_iter().filter_map(Overlay::new).collect();
        let next_highlight_start = overlays
            .iter()
            .filter_map(|overlay| overlay.start())
            .min()
            .unwrap_or(usize::MAX);

        Self {
            overlays,
            next_highlight_start,
            next_highlight_end: usize::MAX,
        }
    }

    /// The current position in the overlay highlights.
    ///
    /// This method is meant to be used when treating this type as a cursor over the overlay
    /// highlights.
    ///
    /// `usize::MAX` is returned when there are no more overlay highlights.
    pub fn next_event_offset(&self) -> usize {
        self.next_highlight_start.min(self.next_highlight_end)
    }

    pub fn advance(&mut self) -> (HighlightEvent, impl Iterator<Item = Highlight> + '_) {
        let mut refresh = false;
        let prev_stack_size = self
            .overlays
            .iter()
            .filter(|overlay| overlay.active_highlight.is_some())
            .count();
        let pos = self.next_event_offset();

        if self.next_highlight_end == pos {
            for overlay in self.overlays.iter_mut() {
                if overlay
                    .active_highlight
                    .is_some_and(|(_highlight, end)| end == pos)
                {
                    overlay.active_highlight.take();
                }
            }

            refresh = true;
        }

        while self.next_highlight_start == pos {
            let mut activated_idx = usize::MAX;
            for (idx, overlay) in self.overlays.iter_mut().enumerate() {
                let Some((highlight, range)) = overlay.current() else {
                    continue;
                };
                if range.start != self.next_highlight_start {
                    continue;
                }

                // If this overlay has a highlight at this start index, set its active highlight
                // and increment the cursor position within the overlay.
                overlay.active_highlight = Some((highlight, range.end));
                overlay.idx += 1;

                activated_idx = activated_idx.min(idx);
            }

            // If `self.next_highlight_start == pos` that means that some overlay was ready to
            // emit a highlight, so `activated_idx` must have been set to an existing index.
            assert!(
                (0..self.overlays.len()).contains(&activated_idx),
                "expected an overlay to highlight (at pos {pos}, there are {} overlays)",
                self.overlays.len()
            );

            // If any overlays are active after the (lowest) one which was just activated, the
            // highlights need to be refreshed.
            refresh |= self.overlays[activated_idx..]
                .iter()
                .any(|overlay| overlay.active_highlight.is_some());

            self.next_highlight_start = self
                .overlays
                .iter()
                .filter_map(|overlay| overlay.start())
                .min()
                .unwrap_or(usize::MAX);
        }

        self.next_highlight_end = self
            .overlays
            .iter()
            .filter_map(|overlay| Some(overlay.active_highlight?.1))
            .min()
            .unwrap_or(usize::MAX);

        let (event, start) = if refresh {
            (HighlightEvent::Refresh, 0)
        } else {
            (HighlightEvent::Push, prev_stack_size)
        };

        (
            event,
            self.overlays
                .iter()
                .flat_map(|overlay| overlay.active_highlight)
                .map(|(highlight, _end)| highlight)
                .skip(start),
        )
    }
}

#[derive(Debug)]
pub enum CapturedNode<'a> {
    Single(Node<'a>),
    /// Guaranteed to be not empty
    Grouped(Vec<Node<'a>>),
}

impl CapturedNode<'_> {
    pub fn start_byte(&self) -> usize {
        match self {
            Self::Single(n) => n.start_byte() as usize,
            Self::Grouped(ns) => ns[0].start_byte() as usize,
        }
    }

    pub fn end_byte(&self) -> usize {
        match self {
            Self::Single(n) => n.end_byte() as usize,
            Self::Grouped(ns) => ns.last().unwrap().end_byte() as usize,
        }
    }

    pub fn byte_range(&self) -> ops::Range<usize> {
        self.start_byte()..self.end_byte()
    }
}

#[derive(Debug)]
pub struct TextObjectQuery {
    query: Query,
}

impl TextObjectQuery {
    pub fn new(query: Query) -> Self {
        Self { query }
    }

    /// Run the query on the given node and return sub nodes which match given
    /// capture ("function.inside", "class.around", etc).
    ///
    /// Captures may contain multiple nodes by using quantifiers (+, *, etc),
    /// and support for this is partial and could use improvement.
    ///
    /// ```query
    /// (comment)+ @capture
    ///
    /// ; OR
    /// (
    ///   (comment)*
    ///   .
    ///   (function)
    /// ) @capture
    /// ```
    pub fn capture_nodes<'a>(
        &'a self,
        capture_name: &str,
        node: &Node<'a>,
        slice: RopeSlice<'a>,
    ) -> Option<impl Iterator<Item = CapturedNode<'a>>> {
        self.capture_nodes_any(&[capture_name], node, slice)
    }

    /// Find the first capture that exists out of all given `capture_names`
    /// and return sub nodes that match this capture.
    pub fn capture_nodes_any<'a>(
        &'a self,
        capture_names: &[&str],
        node: &Node<'a>,
        slice: RopeSlice<'a>,
    ) -> Option<impl Iterator<Item = CapturedNode<'a>>> {
        let capture = capture_names
            .iter()
            .find_map(|cap| self.query.get_capture(cap))?;

        let mut cursor = InactiveQueryCursor::new();
        // TODO: this line can be dropped when we update tree-house to automatically reset cursors
        // back to defaults when reusing them from the cursor cache.
        cursor.set_byte_range(0..u32::MAX);
        cursor.set_match_limit(TREE_SITTER_MATCH_LIMIT);
        let mut cursor = cursor.execute_query(&self.query, node, RopeInput::new(slice));
        let capture_node = iter::from_fn(move || {
            let (mat, _) = cursor.next_matched_node()?;
            Some(mat.nodes_for_capture(capture).cloned().collect())
        })
        .filter_map(move |nodes: Vec<_>| {
            if nodes.len() > 1 {
                Some(CapturedNode::Grouped(nodes))
            } else {
                nodes.into_iter().map(CapturedNode::Single).next()
            }
        });
        Some(capture_node)
    }
}

pub fn pretty_print_tree<W: fmt::Write>(fmt: &mut W, node: Node) -> fmt::Result {
    if node.child_count() == 0 {
        if node_is_visible(&node) {
            write!(fmt, "({})", node.kind())
        } else {
            write!(fmt, "\"{}\"", format_anonymous_node_kind(node.kind()))
        }
    } else {
        pretty_print_tree_impl(fmt, &mut node.walk(), 0)
    }
}

fn node_is_visible(node: &Node) -> bool {
    node.is_missing() || (node.is_named() && node.grammar().node_kind_is_visible(node.kind_id()))
}

fn format_anonymous_node_kind(kind: &str) -> Cow<str> {
    if kind.contains('"') {
        Cow::Owned(kind.replace('"', "\\\""))
    } else {
        Cow::Borrowed(kind)
    }
}

fn pretty_print_tree_impl<W: fmt::Write>(
    fmt: &mut W,
    cursor: &mut tree_sitter::TreeCursor,
    depth: usize,
) -> fmt::Result {
    let node = cursor.node();
    let visible = node_is_visible(&node);

    if visible {
        let indentation_columns = depth * 2;
        write!(fmt, "{:indentation_columns$}", "")?;

        if let Some(field_name) = cursor.field_name() {
            write!(fmt, "{}: ", field_name)?;
        }

        write!(fmt, "({}", node.kind())?;
    } else {
        write!(fmt, " \"{}\"", format_anonymous_node_kind(node.kind()))?;
    }

    // Handle children.
    if cursor.goto_first_child() {
        loop {
            if node_is_visible(&cursor.node()) {
                fmt.write_char('\n')?;
            }

            pretty_print_tree_impl(fmt, cursor, depth + 1)?;

            if !cursor.goto_next_sibling() {
                break;
            }
        }

        let moved = cursor.goto_parent();
        // The parent of the first child must exist, and must be `node`.
        debug_assert!(moved);
        debug_assert!(cursor.node() == node);
    }

    if visible {
        fmt.write_char(')')?;
    }

    Ok(())
}

#[cfg(test)]
mod test {
    use once_cell::sync::Lazy;

    use super::*;
    use crate::{Rope, Transaction};

    static LOADER: Lazy<Loader> = Lazy::new(crate::config::default_lang_loader);

    #[test]
    fn test_textobject_queries() {
        let query_str = r#"
        (line_comment)+ @quantified_nodes
        ((line_comment)+) @quantified_nodes_grouped
        ((line_comment) (line_comment)) @multiple_nodes_grouped
        "#;
        let source = Rope::from_str(
            r#"
/// a comment on
/// multiple lines
        "#,
        );

        let language = LOADER.language_for_name("rust").unwrap();
        let grammar = LOADER.get_config(language).unwrap().grammar;
        let query = Query::new(grammar, query_str, |_, _| Ok(())).unwrap();
        let textobject = TextObjectQuery::new(query);
        let syntax = Syntax::new(source.slice(..), language, &LOADER).unwrap();

        let root = syntax.tree().root_node();
        let test = |capture, range| {
            let matches: Vec<_> = textobject
                .capture_nodes(capture, &root, source.slice(..))
                .unwrap()
                .collect();

            assert_eq!(
                matches[0].byte_range(),
                range,
                "@{} expected {:?}",
                capture,
                range
            )
        };

        test("quantified_nodes", 1..37);
        // NOTE: Enable after implementing proper node group capturing
        // test("quantified_nodes_grouped", 1..37);
        // test("multiple_nodes_grouped", 1..37);
    }

    #[test]
    fn test_input_edits() {
        use tree_sitter::{InputEdit, Point};

        let doc = Rope::from("hello world!\ntest 123");
        let transaction = Transaction::change(
            &doc,
            vec![(6, 11, Some("test".into())), (12, 17, None)].into_iter(),
        );
        let edits = generate_edits(doc.slice(..), transaction.changes());
        // transaction.apply(&mut state);

        assert_eq!(
            edits,
            &[
                InputEdit {
                    start_byte: 6,
                    old_end_byte: 11,
                    new_end_byte: 10,
                    start_point: Point::ZERO,
                    old_end_point: Point::ZERO,
                    new_end_point: Point::ZERO
                },
                InputEdit {
                    start_byte: 12,
                    old_end_byte: 17,
                    new_end_byte: 12,
                    start_point: Point::ZERO,
                    old_end_point: Point::ZERO,
                    new_end_point: Point::ZERO
                }
            ]
        );

        // Testing with the official example from tree-sitter
        let mut doc = Rope::from("fn test() {}");
        let transaction =
            Transaction::change(&doc, vec![(8, 8, Some("a: u32".into()))].into_iter());
        let edits = generate_edits(doc.slice(..), transaction.changes());
        transaction.apply(&mut doc);

        assert_eq!(doc, "fn test(a: u32) {}");
        assert_eq!(
            edits,
            &[InputEdit {
                start_byte: 8,
                old_end_byte: 8,
                new_end_byte: 14,
                start_point: Point::ZERO,
                old_end_point: Point::ZERO,
                new_end_point: Point::ZERO
            }]
        );
    }

    #[track_caller]
    fn assert_pretty_print(
        language_name: &str,
        source: &str,
        expected: &str,
        start: usize,
        end: usize,
    ) {
        let source = Rope::from_str(source);
        let language = LOADER.language_for_name(language_name).unwrap();
        let syntax = Syntax::new(source.slice(..), language, &LOADER).unwrap();

        let root = syntax
            .tree()
            .root_node()
            .descendant_for_byte_range(start as u32, end as u32)
            .unwrap();

        let mut output = String::new();
        pretty_print_tree(&mut output, root).unwrap();

        assert_eq!(expected, output);
    }

    #[test]
    fn test_pretty_print() {
        let source = r#"// Hello"#;
        assert_pretty_print("rust", source, "(line_comment \"//\")", 0, source.len());

        // A large tree should be indented with fields:
        let source = r#"fn main() {
            println!("Hello, World!");
        }"#;
        assert_pretty_print(
            "rust",
            source,
            concat!(
                "(function_item \"fn\"\n",
                "  name: (identifier)\n",
                "  parameters: (parameters \"(\" \")\")\n",
                "  body: (block \"{\"\n",
                "    (expression_statement\n",
                "      (macro_invocation\n",
                "        macro: (identifier) \"!\"\n",
                "        (token_tree \"(\"\n",
                "          (string_literal \"\\\"\"\n",
                "            (string_content) \"\\\"\") \")\")) \";\") \"}\"))",
            ),
            0,
            source.len(),
        );

        // Selecting a token should print just that token:
        let source = r#"fn main() {}"#;
        assert_pretty_print("rust", source, r#""fn""#, 0, 1);

        // Error nodes are printed as errors:
        let source = r#"}{"#;
        assert_pretty_print("rust", source, "(ERROR \"}\" \"{\")", 0, source.len());

        // Fields broken under unnamed nodes are determined correctly.
        // In the following source, `object` belongs to the `singleton_method`
        // rule but `name` and `body` belong to an unnamed helper `_method_rest`.
        // This can cause a bug with a pretty-printing implementation that
        // uses `Node::field_name_for_child` to determine field names but is
        // fixed when using `tree_sitter::TreeCursor::field_name`.
        let source = "def self.method_name
          true
        end";
        assert_pretty_print(
            "ruby",
            source,
            concat!(
                "(singleton_method \"def\"\n",
                "  object: (self) \".\"\n",
                "  name: (identifier)\n",
                "  body: (body_statement\n",
                "    (true)) \"end\")"
            ),
            0,
            source.len(),
        );
    }
}<|MERGE_RESOLUTION|>--- conflicted
+++ resolved
@@ -10,197 +10,6 @@
     time::Duration,
 };
 
-<<<<<<< HEAD
-use once_cell::sync::{Lazy, OnceCell};
-use serde::{ser::SerializeSeq, Deserialize, Serialize};
-
-use helix_loader::grammar::{get_language, load_runtime_file};
-
-pub use tree_cursor::TreeCursor;
-
-fn deserialize_regex<'de, D>(deserializer: D) -> Result<Option<rope::Regex>, D::Error>
-where
-    D: serde::Deserializer<'de>,
-{
-    Option::<String>::deserialize(deserializer)?
-        .map(|buf| rope::Regex::new(&buf).map_err(serde::de::Error::custom))
-        .transpose()
-}
-
-fn deserialize_lsp_config<'de, D>(deserializer: D) -> Result<Option<serde_json::Value>, D::Error>
-where
-    D: serde::Deserializer<'de>,
-{
-    Option::<toml::Value>::deserialize(deserializer)?
-        .map(|toml| toml.try_into().map_err(serde::de::Error::custom))
-        .transpose()
-}
-
-fn deserialize_tab_width<'de, D>(deserializer: D) -> Result<usize, D::Error>
-where
-    D: serde::Deserializer<'de>,
-{
-    usize::deserialize(deserializer).and_then(|n| {
-        if n > 0 && n <= 16 {
-            Ok(n)
-        } else {
-            Err(serde::de::Error::custom(
-                "tab width must be a value from 1 to 16 inclusive",
-            ))
-        }
-    })
-}
-
-pub fn deserialize_auto_pairs<'de, D>(deserializer: D) -> Result<Option<AutoPairs>, D::Error>
-where
-    D: serde::Deserializer<'de>,
-{
-    Ok(Option::<AutoPairConfig>::deserialize(deserializer)?.and_then(AutoPairConfig::into))
-}
-
-pub fn default_timeout() -> u64 {
-    20
-}
-
-#[derive(Debug, Serialize, Deserialize)]
-#[serde(rename_all = "kebab-case")]
-pub struct Configuration {
-    pub language: Vec<LanguageConfiguration>,
-    #[serde(default)]
-    pub language_server: HashMap<String, LanguageServerConfiguration>,
-}
-
-// largely based on tree-sitter/cli/src/loader.rs
-#[derive(Debug, Serialize, Deserialize)]
-#[serde(rename_all = "kebab-case", deny_unknown_fields)]
-pub struct LanguageConfiguration {
-    #[serde(rename = "name")]
-    pub language_id: String, // c-sharp, rust, tsx
-    #[serde(rename = "language-id")]
-    // see the table under https://microsoft.github.io/language-server-protocol/specifications/lsp/3.17/specification/#textDocumentItem
-    pub language_server_language_id: Option<String>, // csharp, rust, typescriptreact, for the language-server
-    pub scope: String,             // source.rust
-    pub file_types: Vec<FileType>, // filename extension or ends_with? <Gemfile, rb, etc>
-    #[serde(default)]
-    pub shebangs: Vec<String>, // interpreter(s) associated with language
-    #[serde(default)]
-    pub roots: Vec<String>, // these indicate project roots <.git, Cargo.toml>
-    #[serde(
-        default,
-        skip_serializing,
-        deserialize_with = "from_comment_tokens",
-        alias = "comment-token"
-    )]
-    pub comment_tokens: Option<Vec<String>>,
-    #[serde(
-        default,
-        skip_serializing,
-        deserialize_with = "from_block_comment_tokens"
-    )]
-    pub block_comment_tokens: Option<Vec<BlockCommentToken>>,
-    pub text_width: Option<usize>,
-    pub soft_wrap: Option<SoftWrap>,
-
-    #[serde(default)]
-    pub auto_format: bool,
-
-    #[serde(skip_serializing_if = "Option::is_none")]
-    pub formatter: Option<FormatterConfiguration>,
-
-    /// If set, overrides `editor.path-completion`.
-    pub path_completion: Option<bool>,
-
-    #[serde(default)]
-    pub diagnostic_severity: Severity,
-
-    pub grammar: Option<String>, // tree-sitter grammar name, defaults to language_id
-
-    // content_regex
-    #[serde(default, skip_serializing, deserialize_with = "deserialize_regex")]
-    pub injection_regex: Option<rope::Regex>,
-    // first_line_regex
-    //
-    #[serde(skip)]
-    pub(crate) highlight_config: OnceCell<Option<Arc<HighlightConfiguration>>>,
-    // tags_config OnceCell<> https://github.com/tree-sitter/tree-sitter/pull/583
-    #[serde(
-        default,
-        skip_serializing_if = "Vec::is_empty",
-        serialize_with = "serialize_lang_features",
-        deserialize_with = "deserialize_lang_features"
-    )]
-    pub language_servers: Vec<LanguageServerFeatures>,
-    #[serde(skip_serializing_if = "Option::is_none")]
-    pub indent: Option<IndentationConfiguration>,
-
-    #[serde(skip)]
-    pub(crate) indent_query: OnceCell<Option<Query>>,
-    #[serde(skip)]
-    pub(crate) textobject_query: OnceCell<Option<TextObjectQuery>>,
-    #[serde(skip_serializing_if = "Option::is_none")]
-    pub debugger: Option<DebugAdapterConfig>,
-
-    /// Automatic insertion of pairs to parentheses, brackets,
-    /// etc. Defaults to true. Optionally, this can be a list of 2-tuples
-    /// to specify a list of characters to pair. This overrides the
-    /// global setting.
-    #[serde(default, skip_serializing, deserialize_with = "deserialize_auto_pairs")]
-    pub auto_pairs: Option<AutoPairs>,
-
-    pub rulers: Option<Vec<u16>>, // if set, override editor's rulers
-
-    /// Hardcoded LSP root directories relative to the workspace root, like `examples` or `tools/fuzz`.
-    /// Falling back to the current working directory if none are configured.
-    pub workspace_lsp_roots: Option<Vec<PathBuf>>,
-    #[serde(default)]
-    pub persistent_diagnostic_sources: Vec<String>,
-}
-
-impl Clone for LanguageConfiguration {
-    fn clone(&self) -> Self {
-        LanguageConfiguration {
-            language_id: self.language_id.clone(),
-            language_server_language_id: self.language_server_language_id.clone(),
-            scope: self.scope.clone(),
-            file_types: self.file_types.clone(),
-            shebangs: self.shebangs.clone(),
-            roots: self.roots.clone(),
-            comment_tokens: self.comment_tokens.clone(),
-            block_comment_tokens: self.block_comment_tokens.clone(),
-            text_width: self.text_width.clone(),
-            soft_wrap: self.soft_wrap.clone(),
-            auto_format: self.auto_format.clone(),
-            formatter: self.formatter.clone(),
-            diagnostic_severity: self.diagnostic_severity.clone(),
-            grammar: self.grammar.clone(),
-            injection_regex: self.injection_regex.clone(),
-            highlight_config: self.highlight_config.clone(),
-            language_servers: self.language_servers.clone(),
-            indent: self.indent.clone(),
-            indent_query: OnceCell::new(),
-            textobject_query: OnceCell::new(),
-            debugger: self.debugger.clone(),
-            auto_pairs: self.auto_pairs.clone(),
-            rulers: self.rulers.clone(),
-            workspace_lsp_roots: self.workspace_lsp_roots.clone(),
-            persistent_diagnostic_sources: self.persistent_diagnostic_sources.clone(),
-            path_completion: self.path_completion,
-        }
-    }
-}
-
-#[derive(Debug, PartialEq, Eq, Hash, Clone)]
-pub enum FileType {
-    /// The extension of the file, either the `Path::extension` or the full
-    /// filename if the file does not have an extension.
-    Extension(String),
-    /// A Unix-style path glob. This is compared to the file's absolute path, so
-    /// it can be used to detect files based on their directories. If the glob
-    /// is not an absolute path and does not already start with a glob pattern,
-    /// a glob pattern will be prepended to it.
-    Glob(globset::Glob),
-}
-=======
 use anyhow::{Context, Result};
 use arc_swap::{ArcSwap, Guard};
 use config::{Configuration, FileType, LanguageConfiguration, LanguageServerConfiguration};
@@ -216,7 +25,6 @@
 };
 
 use crate::{indent::IndentQuery, tree_sitter, ChangeSet, Language};
->>>>>>> f6878f62
 
 pub use tree_house::{
     highlighter::{Highlight, HighlightEvent},
@@ -229,6 +37,17 @@
     syntax: OnceCell<Option<SyntaxConfig>>,
     indent_query: OnceCell<Option<IndentQuery>>,
     textobject_query: OnceCell<Option<TextObjectQuery>>,
+}
+
+impl Clone for LanguageData {
+    fn clone(&self) -> Self {
+        Self {
+            config: self.config.clone(),
+            syntax: OnceCell::new(),
+            indent_query: OnceCell::new(),
+            textobject_query: OnceCell::new(),
+        }
+    }
 }
 
 impl LanguageData {
@@ -315,31 +134,6 @@
             })
             .as_ref()
     }
-<<<<<<< HEAD
-}
-
-#[derive(Debug, Serialize, Deserialize)]
-#[serde(untagged, rename_all = "kebab-case", deny_unknown_fields)]
-enum LanguageServerFeatureConfiguration {
-    #[serde(rename_all = "kebab-case")]
-    Features {
-        #[serde(default, skip_serializing_if = "HashSet::is_empty")]
-        only_features: HashSet<LanguageServerFeature>,
-        #[serde(default, skip_serializing_if = "HashSet::is_empty")]
-        except_features: HashSet<LanguageServerFeature>,
-        name: String,
-    },
-    Simple(String),
-}
-
-#[derive(Debug, Default, Clone)]
-pub struct LanguageServerFeatures {
-    pub name: String,
-    pub only: HashSet<LanguageServerFeature>,
-    pub excluded: HashSet<LanguageServerFeature>,
-}
-=======
->>>>>>> f6878f62
 
     /// Compiles the textobjects.scm query for a language.
     /// This function should only be used by this module or the xtask crate.
@@ -376,56 +170,6 @@
             reconfigure_highlights(config, scopes);
         }
     }
-<<<<<<< HEAD
-    builder.build().map(Some).map_err(serde::de::Error::custom)
-}
-
-// TODO: Remove clone once the configuration API is decided
-#[derive(Debug, Serialize, Deserialize, Clone)]
-#[serde(rename_all = "kebab-case")]
-pub struct LanguageServerConfiguration {
-    pub command: String,
-    #[serde(default)]
-    #[serde(skip_serializing_if = "Vec::is_empty")]
-    pub args: Vec<String>,
-    #[serde(default, skip_serializing_if = "HashMap::is_empty")]
-    pub environment: HashMap<String, String>,
-    #[serde(default, skip_serializing, deserialize_with = "deserialize_lsp_config")]
-    pub config: Option<serde_json::Value>,
-    #[serde(default = "default_timeout")]
-    pub timeout: u64,
-    #[serde(
-        default,
-        skip_serializing,
-        deserialize_with = "deserialize_required_root_patterns"
-    )]
-    pub required_root_patterns: Option<GlobSet>,
-}
-
-#[derive(Debug, Clone, Serialize, Deserialize)]
-#[serde(rename_all = "kebab-case")]
-pub struct FormatterConfiguration {
-    pub command: String,
-    #[serde(default)]
-    #[serde(skip_serializing_if = "Vec::is_empty")]
-    pub args: Vec<String>,
-}
-
-#[derive(Debug, PartialEq, Eq, Clone, Deserialize, Serialize)]
-#[serde(rename_all = "kebab-case")]
-pub struct AdvancedCompletion {
-    pub name: Option<String>,
-    pub completion: Option<String>,
-    pub default: Option<String>,
-}
-
-#[derive(Debug, PartialEq, Eq, Clone, Deserialize, Serialize)]
-#[serde(rename_all = "kebab-case", untagged)]
-pub enum DebugConfigCompletion {
-    Named(String),
-    Advanced(AdvancedCompletion),
-=======
->>>>>>> f6878f62
 }
 
 fn reconfigure_highlights(config: &SyntaxConfig, recognized_names: &[String]) {
@@ -461,23 +205,14 @@
     })
 }
 
-<<<<<<< HEAD
-#[derive(Debug, Serialize, Deserialize, Clone)]
-#[serde(rename_all = "kebab-case")]
-pub struct IndentationConfiguration {
-    #[serde(deserialize_with = "deserialize_tab_width")]
-    pub tab_width: usize,
-    pub unit: String,
-=======
-#[derive(Debug, Default)]
+#[derive(Debug, Default, Clone)]
 pub struct Loader {
     languages: Vec<LanguageData>,
     languages_by_extension: HashMap<String, Language>,
     languages_by_shebang: HashMap<String, Language>,
     languages_glob_matcher: FileTypeGlobMatcher,
     language_server_configs: HashMap<String, LanguageServerConfiguration>,
-    scopes: ArcSwap<Vec<String>>,
->>>>>>> f6878f62
+    scopes: Arc<ArcSwap<Vec<String>>>,
 }
 
 pub type LoaderError = globset::Error;
@@ -516,7 +251,7 @@
             languages_by_shebang,
             languages_glob_matcher: FileTypeGlobMatcher::new(file_type_globs)?,
             language_server_configs: config.language_server,
-            scopes: ArcSwap::from_pointee(Vec::new()),
+            scopes: Arc::new(ArcSwap::from_pointee(Vec::new())),
         })
     }
 
@@ -602,6 +337,20 @@
         self.language_for_shebang_marker(marker)
     }
 
+    pub fn language_configs_mut(
+        &mut self,
+    ) -> impl Iterator<Item = &mut Arc<LanguageConfiguration>> {
+        self.languages
+            .iter_mut()
+            .map(|language| &mut language.config)
+    }
+
+    pub fn language_server_configs_mut(
+        &mut self,
+    ) -> &mut HashMap<String, LanguageServerConfiguration> {
+        &mut self.language_server_configs
+    }
+
     fn language_for_shebang_marker(&self, marker: RopeSlice) -> Option<Language> {
         let shebang: Cow<str> = marker.into();
         self.languages_by_shebang.get(shebang.as_ref()).copied()
@@ -651,7 +400,6 @@
     }
 }
 
-// TODO: Remove clone once the configuration API is decided
 #[derive(Debug, Clone)]
 struct FileTypeGlob {
     glob: globset::Glob,
@@ -664,7 +412,6 @@
     }
 }
 
-// TODO: Remove clone once the configuration API is decided
 #[derive(Debug, Clone)]
 struct FileTypeGlobMatcher {
     matcher: globset::GlobSet,
@@ -699,196 +446,7 @@
             .iter()
             .filter_map(|idx| self.file_types.get(*idx))
             .max_by_key(|file_type| file_type.glob.glob().len())
-<<<<<<< HEAD
-            .map(|file_type| &file_type.language_id)
-    }
-}
-
-// Expose loader as Lazy<> global since it's always static?
-// TODO: Remove clone once the configuration API is decided
-#[derive(Debug, Clone)]
-pub struct Loader {
-    // highlight_names ?
-    language_configs: Vec<Arc<LanguageConfiguration>>,
-    language_config_ids_by_extension: HashMap<String, usize>, // Vec<usize>
-    language_config_ids_glob_matcher: FileTypeGlobMatcher,
-    language_config_ids_by_shebang: HashMap<String, usize>,
-    language_server_configs: HashMap<String, LanguageServerConfiguration>,
-    scopes: Arc<ArcSwap<Vec<String>>>,
-}
-
-pub type LoaderError = globset::Error;
-
-impl Loader {
-    pub fn new(config: Configuration) -> Result<Self, LoaderError> {
-        let mut language_configs = Vec::new();
-        let mut language_config_ids_by_extension = HashMap::new();
-        let mut language_config_ids_by_shebang = HashMap::new();
-        let mut file_type_globs = Vec::new();
-
-        for config in config.language {
-            // get the next id
-            let language_id = language_configs.len();
-
-            for file_type in &config.file_types {
-                // entry().or_insert(Vec::new).push(language_id);
-                match file_type {
-                    FileType::Extension(extension) => {
-                        language_config_ids_by_extension.insert(extension.clone(), language_id);
-                    }
-                    FileType::Glob(glob) => {
-                        file_type_globs.push(FileTypeGlob::new(glob.to_owned(), language_id));
-                    }
-                };
-            }
-            for shebang in &config.shebangs {
-                language_config_ids_by_shebang.insert(shebang.clone(), language_id);
-            }
-
-            language_configs.push(Arc::new(config));
-        }
-
-        Ok(Self {
-            language_configs,
-            language_config_ids_by_extension,
-            language_config_ids_glob_matcher: FileTypeGlobMatcher::new(file_type_globs)?,
-            language_config_ids_by_shebang,
-            language_server_configs: config.language_server,
-            // TODO: Remove this once the configuration API is decided
-            scopes: Arc::new(ArcSwap::from_pointee(Vec::new())),
-        })
-    }
-
-    pub fn language_config_for_file_name(&self, path: &Path) -> Option<Arc<LanguageConfiguration>> {
-        // Find all the language configurations that match this file name
-        // or a suffix of the file name.
-        let configuration_id = self
-            .language_config_ids_glob_matcher
-            .language_id_for_path(path)
-            .or_else(|| {
-                path.extension()
-                    .and_then(|extension| extension.to_str())
-                    .and_then(|extension| self.language_config_ids_by_extension.get(extension))
-            });
-
-        configuration_id.and_then(|&id| self.language_configs.get(id).cloned())
-
-        // TODO: content_regex handling conflict resolution
-    }
-
-    pub fn language_config_for_shebang(
-        &self,
-        source: RopeSlice,
-    ) -> Option<Arc<LanguageConfiguration>> {
-        let line = Cow::from(source.line(0));
-        static SHEBANG_REGEX: Lazy<Regex> =
-            Lazy::new(|| Regex::new(&["^", SHEBANG].concat()).unwrap());
-        let configuration_id = SHEBANG_REGEX
-            .captures(&line)
-            .and_then(|cap| self.language_config_ids_by_shebang.get(&cap[1]));
-
-        configuration_id.and_then(|&id| self.language_configs.get(id).cloned())
-    }
-
-    pub fn language_config_for_scope(&self, scope: &str) -> Option<Arc<LanguageConfiguration>> {
-        self.language_configs
-            .iter()
-            .find(|config| config.scope == scope)
-            .cloned()
-    }
-
-    pub fn language_config_for_language_id(
-        &self,
-        id: impl PartialEq<String>,
-    ) -> Option<Arc<LanguageConfiguration>> {
-        self.language_configs
-            .iter()
-            .find(|config| id.eq(&config.language_id))
-            .cloned()
-    }
-
-    /// Unlike `language_config_for_language_id`, which only returns Some for an exact id, this
-    /// function will perform a regex match on the given string to find the closest language match.
-    pub fn language_config_for_name(&self, slice: RopeSlice) -> Option<Arc<LanguageConfiguration>> {
-        // PERF: If the name matches up with the id, then this saves the need to do expensive regex.
-        let shortcircuit = self.language_config_for_language_id(slice);
-        if shortcircuit.is_some() {
-            return shortcircuit;
-        }
-
-        // If the name did not match up with a known id, then match on injection regex.
-
-        let mut best_match_length = 0;
-        let mut best_match_position = None;
-        for (i, configuration) in self.language_configs.iter().enumerate() {
-            if let Some(injection_regex) = &configuration.injection_regex {
-                if let Some(mat) = injection_regex.find(slice.regex_input()) {
-                    let length = mat.end() - mat.start();
-                    if length > best_match_length {
-                        best_match_position = Some(i);
-                        best_match_length = length;
-                    }
-                }
-            }
-        }
-
-        best_match_position.map(|i| self.language_configs[i].clone())
-    }
-
-    pub fn language_configuration_for_injection_string(
-        &self,
-        capture: &InjectionLanguageMarker,
-    ) -> Option<Arc<LanguageConfiguration>> {
-        match capture {
-            InjectionLanguageMarker::LanguageId(id) => self.language_config_for_language_id(*id),
-            InjectionLanguageMarker::Name(name) => self.language_config_for_name(*name),
-            InjectionLanguageMarker::Filename(file) => {
-                let path_str: Cow<str> = (*file).into();
-                self.language_config_for_file_name(Path::new(path_str.as_ref()))
-            }
-            InjectionLanguageMarker::Shebang(shebang) => {
-                let shebang_str: Cow<str> = (*shebang).into();
-                self.language_config_ids_by_shebang
-                    .get(shebang_str.as_ref())
-                    .and_then(|&id| self.language_configs.get(id).cloned())
-            }
-        }
-    }
-
-    pub fn language_configs(&self) -> impl Iterator<Item = &Arc<LanguageConfiguration>> {
-        self.language_configs.iter()
-    }
-
-    pub fn language_configs_mut(
-        &mut self,
-    ) -> impl Iterator<Item = &mut Arc<LanguageConfiguration>> {
-        self.language_configs.iter_mut()
-    }
-
-    pub fn language_server_configs_mut(
-        &mut self,
-    ) -> &mut HashMap<String, LanguageServerConfiguration> {
-        &mut self.language_server_configs
-    }
-
-    pub fn language_server_configs(&self) -> &HashMap<String, LanguageServerConfiguration> {
-        &self.language_server_configs
-    }
-
-    pub fn set_scopes(&self, scopes: Vec<String>) {
-        self.scopes.store(Arc::new(scopes));
-
-        // Reconfigure existing grammars
-        for config in self
-            .language_configs
-            .iter()
-            .filter(|cfg| cfg.is_highlight_initialized())
-        {
-            config.reconfigure(&self.scopes());
-        }
-=======
             .map(|file_type| file_type.language)
->>>>>>> f6878f62
     }
 }
 
