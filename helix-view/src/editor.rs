use crate::{
    annotations::diagnostics::{DiagnosticFilter, InlineDiagnosticsConfig},
    clipboard::ClipboardProvider,
    document::{
        DocumentOpenError, DocumentSavedEvent, DocumentSavedEventFuture, DocumentSavedEventResult,
        Mode, SavePoint,
    },
<<<<<<< HEAD
    events::{DocumentClosed, DocumentFocusLost, DocumentOpened, DocumentSaved},
=======
    events::{DocumentDidClose, DocumentDidOpen, DocumentFocusLost},
>>>>>>> 388a3b78
    graphics::{CursorKind, Rect},
    handlers::Handlers,
    info::Info,
    input::KeyEvent,
    register::Registers,
    theme::{self, Theme},
    tree::{self, Tree},
    Document, DocumentId, View, ViewId,
};
use dap::StackFrame;
use helix_event::dispatch;
use helix_vcs::DiffProviderRegistry;

use futures_util::stream::select_all::SelectAll;
use futures_util::{future, StreamExt};
use helix_lsp::{Call, LanguageServerId};
use tokio_stream::wrappers::UnboundedReceiverStream;

use std::{
    borrow::Cow,
    cell::Cell,
    collections::{BTreeMap, HashMap, HashSet},
    fs,
    io::{self, stdin},
    num::NonZeroUsize,
    path::{Path, PathBuf},
    pin::Pin,
    sync::Arc,
};

use tokio::{
    sync::mpsc::{unbounded_channel, UnboundedReceiver, UnboundedSender},
    time::{sleep, Duration, Instant, Sleep},
};

use anyhow::{anyhow, bail, Error};

pub use helix_core::diagnostic::Severity;
use helix_core::{
    auto_pairs::AutoPairs,
    diagnostic::DiagnosticProvider,
    syntax::{self, AutoPairConfig, IndentationHeuristic, LanguageServerFeature, SoftWrap},
    Change, LineEnding, Position, Range, Selection, Uri, NATIVE_LINE_ENDING,
};
use helix_dap as dap;
use helix_lsp::lsp;
use helix_stdx::path::canonicalize;

use serde::{ser::SerializeMap, Deserialize, Deserializer, Serialize, Serializer};

use arc_swap::{
    access::{DynAccess, DynGuard},
    ArcSwap,
};

pub const DEFAULT_AUTO_SAVE_DELAY: u64 = 3000;

fn deserialize_duration_millis<'de, D>(deserializer: D) -> Result<Duration, D::Error>
where
    D: serde::Deserializer<'de>,
{
    let millis = u64::deserialize(deserializer)?;
    Ok(Duration::from_millis(millis))
}

fn serialize_duration_millis<S>(duration: &Duration, serializer: S) -> Result<S::Ok, S::Error>
where
    S: Serializer,
{
    serializer.serialize_u64(
        duration
            .as_millis()
            .try_into()
            .map_err(|_| serde::ser::Error::custom("duration value overflowed u64"))?,
    )
}

#[derive(Debug, Clone, PartialEq, Eq, Serialize, Deserialize)]
#[serde(rename_all = "kebab-case", default, deny_unknown_fields)]
pub struct GutterConfig {
    /// Gutter Layout
    pub layout: Vec<GutterType>,
    /// Options specific to the "line-numbers" gutter
    pub line_numbers: GutterLineNumbersConfig,
}

impl Default for GutterConfig {
    fn default() -> Self {
        Self {
            layout: vec![
                GutterType::Diagnostics,
                GutterType::Spacer,
                GutterType::LineNumbers,
                GutterType::Spacer,
                GutterType::Diff,
            ],
            line_numbers: GutterLineNumbersConfig::default(),
        }
    }
}

impl From<Vec<GutterType>> for GutterConfig {
    fn from(x: Vec<GutterType>) -> Self {
        GutterConfig {
            layout: x,
            ..Default::default()
        }
    }
}

fn deserialize_gutter_seq_or_struct<'de, D>(deserializer: D) -> Result<GutterConfig, D::Error>
where
    D: Deserializer<'de>,
{
    struct GutterVisitor;

    impl<'de> serde::de::Visitor<'de> for GutterVisitor {
        type Value = GutterConfig;

        fn expecting(&self, formatter: &mut std::fmt::Formatter) -> std::fmt::Result {
            write!(
                formatter,
                "an array of gutter names or a detailed gutter configuration"
            )
        }

        fn visit_seq<S>(self, mut seq: S) -> Result<Self::Value, S::Error>
        where
            S: serde::de::SeqAccess<'de>,
        {
            let mut gutters = Vec::new();
            while let Some(gutter) = seq.next_element::<String>()? {
                gutters.push(
                    gutter
                        .parse::<GutterType>()
                        .map_err(serde::de::Error::custom)?,
                )
            }

            Ok(gutters.into())
        }

        fn visit_map<M>(self, map: M) -> Result<Self::Value, M::Error>
        where
            M: serde::de::MapAccess<'de>,
        {
            let deserializer = serde::de::value::MapAccessDeserializer::new(map);
            Deserialize::deserialize(deserializer)
        }
    }

    deserializer.deserialize_any(GutterVisitor)
}

#[derive(Debug, Clone, Copy, PartialEq, Eq, Serialize, Deserialize)]
#[serde(rename_all = "kebab-case", default, deny_unknown_fields)]
pub struct GutterLineNumbersConfig {
    /// Minimum number of characters to use for line number gutter. Defaults to 3.
    pub min_width: usize,
}

impl Default for GutterLineNumbersConfig {
    fn default() -> Self {
        Self { min_width: 3 }
    }
}

#[derive(Debug, Clone, PartialEq, Eq, Serialize, Deserialize)]
#[serde(rename_all = "kebab-case", default, deny_unknown_fields)]
pub struct FilePickerConfig {
    /// IgnoreOptions
    /// Enables ignoring hidden files.
    /// Whether to hide hidden files in file picker and global search results. Defaults to true.
    pub hidden: bool,
    /// Enables following symlinks.
    /// Whether to follow symbolic links in file picker and file or directory completions. Defaults to true.
    pub follow_symlinks: bool,
    /// Hides symlinks that point into the current directory. Defaults to true.
    pub deduplicate_links: bool,
    /// Enables reading ignore files from parent directories. Defaults to true.
    pub parents: bool,
    /// Enables reading `.ignore` files.
    /// Whether to hide files listed in .ignore in file picker and global search results. Defaults to true.
    pub ignore: bool,
    /// Enables reading `.gitignore` files.
    /// Whether to hide files listed in .gitignore in file picker and global search results. Defaults to true.
    pub git_ignore: bool,
    /// Enables reading global .gitignore, whose path is specified in git's config: `core.excludefile` option.
    /// Whether to hide files listed in global .gitignore in file picker and global search results. Defaults to true.
    pub git_global: bool,
    /// Enables reading `.git/info/exclude` files.
    /// Whether to hide files listed in .git/info/exclude in file picker and global search results. Defaults to true.
    pub git_exclude: bool,
    /// WalkBuilder options
    /// Maximum Depth to recurse directories in file picker and global search. Defaults to `None`.
    pub max_depth: Option<usize>,
}

impl Default for FilePickerConfig {
    fn default() -> Self {
        Self {
            hidden: true,
            follow_symlinks: true,
            deduplicate_links: true,
            parents: true,
            ignore: true,
            git_ignore: true,
            git_global: true,
            git_exclude: true,
            max_depth: None,
        }
    }
}

fn serialize_alphabet<S>(alphabet: &[char], serializer: S) -> Result<S::Ok, S::Error>
where
    S: Serializer,
{
    let alphabet: String = alphabet.iter().collect();
    serializer.serialize_str(&alphabet)
}

fn deserialize_alphabet<'de, D>(deserializer: D) -> Result<Vec<char>, D::Error>
where
    D: Deserializer<'de>,
{
    use serde::de::Error;

    let str = String::deserialize(deserializer)?;
    let chars: Vec<_> = str.chars().collect();
    let unique_chars: HashSet<_> = chars.iter().copied().collect();
    if unique_chars.len() != chars.len() {
        return Err(<D::Error as Error>::custom(
            "jump-label-alphabet must contain unique characters",
        ));
    }
    Ok(chars)
}

#[derive(Debug, Clone, PartialEq, Eq, Serialize, Deserialize)]
#[serde(rename_all = "kebab-case", default, deny_unknown_fields)]
pub struct Config {
    /// Padding to keep between the edge of the screen and the cursor when scrolling. Defaults to 5.
    pub scrolloff: usize,
    /// Number of lines to scroll at once. Defaults to 3
    pub scroll_lines: isize,
    /// Mouse support. Defaults to true.
    pub mouse: bool,
    /// Shell to use for shell commands. Defaults to ["cmd", "/C"] on Windows and ["sh", "-c"] otherwise.
    pub shell: Vec<String>,
    /// Line number mode.
    pub line_number: LineNumber,
    /// Highlight the lines cursors are currently on. Defaults to false.
    pub cursorline: bool,
    /// Highlight the columns cursors are currently on. Defaults to false.
    pub cursorcolumn: bool,
    #[serde(deserialize_with = "deserialize_gutter_seq_or_struct")]
    pub gutters: GutterConfig,
    /// Middle click paste support. Defaults to true.
    pub middle_click_paste: bool,
    /// Automatic insertion of pairs to parentheses, brackets,
    /// etc. Optionally, this can be a list of 2-tuples to specify a
    /// global list of characters to pair. Defaults to true.
    pub auto_pairs: AutoPairConfig,
    /// Automatic auto-completion, automatically pop up without user trigger. Defaults to true.
    pub auto_completion: bool,
    /// Enable filepath completion.
    /// Show files and directories if an existing path at the cursor was recognized,
    /// either absolute or relative to the current opened document or current working directory (if the buffer is not yet saved).
    /// Defaults to true.
    pub path_completion: bool,
    /// Automatic formatting on save. Defaults to true.
    pub auto_format: bool,
    /// Default register used for yank/paste. Defaults to '"'
    pub default_yank_register: char,
    /// Automatic save on focus lost and/or after delay.
    /// Time delay in milliseconds since last edit after which auto save timer triggers.
    /// Time delay defaults to false with 3000ms delay. Focus lost defaults to false.
    #[serde(deserialize_with = "deserialize_auto_save")]
    pub auto_save: AutoSave,
    /// Set a global text_width
    pub text_width: usize,
    /// Time in milliseconds since last keypress before idle timers trigger.
    /// Used for various UI timeouts. Defaults to 250ms.
    #[serde(
        serialize_with = "serialize_duration_millis",
        deserialize_with = "deserialize_duration_millis"
    )]
    pub idle_timeout: Duration,
    /// Time in milliseconds after typing a word character before auto completions
    /// are shown, set to 5 for instant. Defaults to 250ms.
    #[serde(
        serialize_with = "serialize_duration_millis",
        deserialize_with = "deserialize_duration_millis"
    )]
    pub completion_timeout: Duration,
    /// Whether to insert the completion suggestion on hover. Defaults to true.
    pub preview_completion_insert: bool,
    pub completion_trigger_len: u8,
    /// Whether to instruct the LSP to replace the entire word when applying a completion
    /// or to only insert new text
    pub completion_replace: bool,
    /// `true` if helix should automatically add a line comment token if you're currently in a comment
    /// and press `enter`.
    pub continue_comments: bool,
    /// Whether to display infoboxes. Defaults to true.
    pub auto_info: bool,
    pub file_picker: FilePickerConfig,
    /// Configuration of the statusline elements
    pub statusline: StatusLineConfig,
    /// Shape for cursor in each mode
    pub cursor_shape: CursorShapeConfig,
    /// Set to `true` to override automatic detection of terminal truecolor support in the event of a false negative. Defaults to `false`.
    pub true_color: bool,
    /// Set to `true` to override automatic detection of terminal undercurl support in the event of a false negative. Defaults to `false`.
    pub undercurl: bool,
    /// Search configuration.
    #[serde(default)]
    pub search: SearchConfig,
    pub lsp: LspConfig,
    pub terminal: Option<TerminalConfig>,
    /// Column numbers at which to draw the rulers. Defaults to `[]`, meaning no rulers.
    pub rulers: Vec<u16>,
    #[serde(default)]
    pub whitespace: WhitespaceConfig,
    /// Persistently display open buffers along the top
    pub bufferline: BufferLine,
    /// Vertical indent width guides.
    pub indent_guides: IndentGuidesConfig,
    /// Whether to color modes with different colors. Defaults to `false`.
    pub color_modes: bool,
    pub soft_wrap: SoftWrap,
    /// Workspace specific lsp ceiling dirs
    pub workspace_lsp_roots: Vec<PathBuf>,
    /// Which line ending to choose for new documents. Defaults to `native`. i.e. `crlf` on Windows, otherwise `lf`.
    pub default_line_ending: LineEndingConfig,
    /// Whether to automatically insert a trailing line-ending on write if missing. Defaults to `true`.
    pub insert_final_newline: bool,
    /// Whether to automatically remove all trailing line-endings after the final one on write.
    /// Defaults to `false`.
    pub trim_final_newlines: bool,
    /// Whether to automatically remove all whitespace characters preceding line-endings on write.
    /// Defaults to `false`.
    pub trim_trailing_whitespace: bool,
    /// Enables smart tab
    pub smart_tab: Option<SmartTabConfig>,
    /// Draw border around popups.
    pub popup_border: PopupBorderConfig,
    /// Which indent heuristic to use when a new line is inserted
    #[serde(default)]
    pub indent_heuristic: IndentationHeuristic,
    /// labels characters used in jumpmode
    #[serde(
        serialize_with = "serialize_alphabet",
        deserialize_with = "deserialize_alphabet"
    )]
    pub jump_label_alphabet: Vec<char>,
    /// Display diagnostic below the line they occur.
    pub inline_diagnostics: InlineDiagnosticsConfig,
    pub end_of_line_diagnostics: DiagnosticFilter,
    // Set to override the default clipboard provider
    pub clipboard_provider: ClipboardProvider,
    /// Whether to read settings from [EditorConfig](https://editorconfig.org) files. Defaults to
    /// `true`.
    pub editor_config: bool,
}

#[derive(Debug, Clone, PartialEq, Deserialize, Serialize, Eq, PartialOrd, Ord)]
#[serde(default, rename_all = "kebab-case", deny_unknown_fields)]
pub struct SmartTabConfig {
    pub enable: bool,
    pub supersede_menu: bool,
}

impl Default for SmartTabConfig {
    fn default() -> Self {
        SmartTabConfig {
            enable: true,
            supersede_menu: false,
        }
    }
}

#[derive(Debug, Default, Clone, PartialEq, Eq, Serialize, Deserialize)]
#[serde(default, rename_all = "kebab-case", deny_unknown_fields)]
pub struct TerminalConfig {
    pub command: String,
    #[serde(default)]
    #[serde(skip_serializing_if = "Vec::is_empty")]
    pub args: Vec<String>,
}

#[cfg(windows)]
pub fn get_terminal_provider() -> Option<TerminalConfig> {
    use helix_stdx::env::binary_exists;

    if binary_exists("wt") {
        return Some(TerminalConfig {
            command: "wt".to_string(),
            args: vec![
                "new-tab".to_string(),
                "--title".to_string(),
                "DEBUG".to_string(),
                "cmd".to_string(),
                "/C".to_string(),
            ],
        });
    }

    Some(TerminalConfig {
        command: "conhost".to_string(),
        args: vec!["cmd".to_string(), "/C".to_string()],
    })
}

#[cfg(not(any(windows, target_arch = "wasm32")))]
pub fn get_terminal_provider() -> Option<TerminalConfig> {
    use helix_stdx::env::{binary_exists, env_var_is_set};

    if env_var_is_set("TMUX") && binary_exists("tmux") {
        return Some(TerminalConfig {
            command: "tmux".to_string(),
            args: vec!["split-window".to_string()],
        });
    }

    if env_var_is_set("WEZTERM_UNIX_SOCKET") && binary_exists("wezterm") {
        return Some(TerminalConfig {
            command: "wezterm".to_string(),
            args: vec!["cli".to_string(), "split-pane".to_string()],
        });
    }

    None
}

#[derive(Debug, Clone, PartialEq, Eq, Serialize, Deserialize)]
#[serde(default, rename_all = "kebab-case", deny_unknown_fields)]
pub struct LspConfig {
    /// Enables LSP
    pub enable: bool,
    /// Display LSP messagess from $/progress below statusline
    pub display_progress_messages: bool,
    /// Display LSP messages from window/showMessage below statusline
    pub display_messages: bool,
    /// Enable automatic pop up of signature help (parameter hints)
    pub auto_signature_help: bool,
    /// Display docs under signature help popup
    pub display_signature_help_docs: bool,
    /// Display inlay hints
    pub display_inlay_hints: bool,
    /// Display document color swatches
    pub display_color_swatches: bool,
    /// Whether to enable snippet support
    pub snippets: bool,
    /// Whether to include declaration in the goto reference query
    pub goto_reference_include_declaration: bool,
}

impl Default for LspConfig {
    fn default() -> Self {
        Self {
            enable: true,
            display_progress_messages: false,
            display_messages: true,
            auto_signature_help: true,
            display_signature_help_docs: true,
            display_inlay_hints: false,
            snippets: true,
            goto_reference_include_declaration: true,
            display_color_swatches: true,
        }
    }
}

#[derive(Debug, Clone, PartialEq, Eq, Serialize, Deserialize)]
#[serde(rename_all = "kebab-case", default, deny_unknown_fields)]
pub struct SearchConfig {
    /// Smart case: Case insensitive searching unless pattern contains upper case characters. Defaults to true.
    pub smart_case: bool,
    /// Whether the search should wrap after depleting the matches. Default to true.
    pub wrap_around: bool,
}

#[derive(Debug, Clone, PartialEq, Eq, Serialize, Deserialize)]
#[serde(rename_all = "kebab-case", default, deny_unknown_fields)]
pub struct StatusLineConfig {
    pub left: Vec<StatusLineElement>,
    pub center: Vec<StatusLineElement>,
    pub right: Vec<StatusLineElement>,
    pub separator: String,
    pub mode: ModeConfig,
}

impl Default for StatusLineConfig {
    fn default() -> Self {
        use StatusLineElement as E;

        Self {
            left: vec![
                E::Mode,
                E::Spinner,
                E::FileName,
                E::ReadOnlyIndicator,
                E::FileModificationIndicator,
            ],
            center: vec![],
            right: vec![
                E::Diagnostics,
                E::Selections,
                E::Register,
                E::Position,
                E::FileEncoding,
            ],
            separator: String::from("│"),
            mode: ModeConfig::default(),
        }
    }
}

#[derive(Debug, Clone, PartialEq, Eq, Serialize, Deserialize)]
#[serde(rename_all = "kebab-case", default, deny_unknown_fields)]
pub struct ModeConfig {
    pub normal: String,
    pub insert: String,
    pub select: String,
}

impl Default for ModeConfig {
    fn default() -> Self {
        Self {
            normal: String::from("NOR"),
            insert: String::from("INS"),
            select: String::from("SEL"),
        }
    }
}

#[derive(Debug, Copy, Clone, PartialEq, Eq, Serialize, Deserialize)]
#[serde(rename_all = "kebab-case")]
pub enum StatusLineElement {
    /// The editor mode (Normal, Insert, Visual/Selection)
    Mode,

    /// The LSP activity spinner
    Spinner,

    /// The file basename (the leaf of the open file's path)
    FileBaseName,

    /// The relative file path
    FileName,

    /// The file absolute path
    FileAbsolutePath,

    // The file modification indicator
    FileModificationIndicator,

    /// An indicator that shows `"[readonly]"` when a file cannot be written
    ReadOnlyIndicator,

    /// The file encoding
    FileEncoding,

    /// The file line endings (CRLF or LF)
    FileLineEnding,

    /// The file type (language ID or "text")
    FileType,

    /// A summary of the number of errors and warnings
    Diagnostics,

    /// A summary of the number of errors and warnings on file and workspace
    WorkspaceDiagnostics,

    /// The number of selections (cursors)
    Selections,

    /// The number of characters currently in primary selection
    PrimarySelectionLength,

    /// The cursor position
    Position,

    /// The separator string
    Separator,

    /// The cursor position as a percent of the total file
    PositionPercentage,

    /// The total line numbers of the current file
    TotalLineNumbers,

    /// A single space
    Spacer,

    /// Current version control information
    VersionControl,

    /// Indicator for selected register
    Register,
}

// Cursor shape is read and used on every rendered frame and so needs
// to be fast. Therefore we avoid a hashmap and use an enum indexed array.
#[derive(Debug, Clone, PartialEq, Eq)]
pub struct CursorShapeConfig([CursorKind; 3]);

impl CursorShapeConfig {
    pub fn from_mode(&self, mode: Mode) -> CursorKind {
        self.get(mode as usize).copied().unwrap_or_default()
    }
}

impl<'de> Deserialize<'de> for CursorShapeConfig {
    fn deserialize<D>(deserializer: D) -> Result<Self, D::Error>
    where
        D: Deserializer<'de>,
    {
        let m = HashMap::<Mode, CursorKind>::deserialize(deserializer)?;
        let into_cursor = |mode: Mode| m.get(&mode).copied().unwrap_or_default();
        Ok(CursorShapeConfig([
            into_cursor(Mode::Normal),
            into_cursor(Mode::Select),
            into_cursor(Mode::Insert),
        ]))
    }
}

impl Serialize for CursorShapeConfig {
    fn serialize<S>(&self, serializer: S) -> Result<S::Ok, S::Error>
    where
        S: serde::Serializer,
    {
        let mut map = serializer.serialize_map(Some(self.len()))?;
        let modes = [Mode::Normal, Mode::Select, Mode::Insert];
        for mode in modes {
            map.serialize_entry(&mode, &self.from_mode(mode))?;
        }
        map.end()
    }
}

impl std::ops::Deref for CursorShapeConfig {
    type Target = [CursorKind; 3];

    fn deref(&self) -> &Self::Target {
        &self.0
    }
}

impl Default for CursorShapeConfig {
    fn default() -> Self {
        Self([CursorKind::Block; 3])
    }
}

/// bufferline render modes
#[derive(Debug, Default, Clone, PartialEq, Eq, Serialize, Deserialize)]
#[serde(rename_all = "kebab-case")]
pub enum BufferLine {
    /// Don't render bufferline
    #[default]
    Never,
    /// Always render
    Always,
    /// Only if multiple buffers are open
    Multiple,
}

#[derive(Debug, Copy, Clone, PartialEq, Eq, Serialize, Deserialize)]
#[serde(rename_all = "kebab-case")]
pub enum LineNumber {
    /// Show absolute line number
    Absolute,

    /// If focused and in normal/select mode, show relative line number to the primary cursor.
    /// If unfocused or in insert mode, show absolute line number.
    Relative,
}

impl std::str::FromStr for LineNumber {
    type Err = anyhow::Error;

    fn from_str(s: &str) -> Result<Self, Self::Err> {
        match s.to_lowercase().as_str() {
            "absolute" | "abs" => Ok(Self::Absolute),
            "relative" | "rel" => Ok(Self::Relative),
            _ => anyhow::bail!("Line number can only be `absolute` or `relative`."),
        }
    }
}

#[derive(Debug, Copy, Clone, PartialEq, Eq, Serialize, Deserialize)]
#[serde(rename_all = "kebab-case")]
pub enum GutterType {
    /// Show diagnostics and other features like breakpoints
    Diagnostics,
    /// Show line numbers
    LineNumbers,
    /// Show one blank space
    Spacer,
    /// Highlight local changes
    Diff,
}

impl std::str::FromStr for GutterType {
    type Err = anyhow::Error;

    fn from_str(s: &str) -> Result<Self, Self::Err> {
        match s.to_lowercase().as_str() {
            "diagnostics" => Ok(Self::Diagnostics),
            "spacer" => Ok(Self::Spacer),
            "line-numbers" => Ok(Self::LineNumbers),
            "diff" => Ok(Self::Diff),
            _ => anyhow::bail!(
                "Gutter type can only be `diagnostics`, `spacer`, `line-numbers` or `diff`."
            ),
        }
    }
}

#[derive(Debug, Clone, PartialEq, Eq, Serialize, Deserialize)]
#[serde(default)]
pub struct WhitespaceConfig {
    pub render: WhitespaceRender,
    pub characters: WhitespaceCharacters,
}

impl Default for WhitespaceConfig {
    fn default() -> Self {
        Self {
            render: WhitespaceRender::Basic(WhitespaceRenderValue::None),
            characters: WhitespaceCharacters::default(),
        }
    }
}

#[derive(Debug, Copy, Clone, PartialEq, Eq, Serialize, Deserialize)]
#[serde(untagged, rename_all = "kebab-case")]
pub enum WhitespaceRender {
    Basic(WhitespaceRenderValue),
    Specific {
        default: Option<WhitespaceRenderValue>,
        space: Option<WhitespaceRenderValue>,
        nbsp: Option<WhitespaceRenderValue>,
        nnbsp: Option<WhitespaceRenderValue>,
        tab: Option<WhitespaceRenderValue>,
        newline: Option<WhitespaceRenderValue>,
    },
}

#[derive(Debug, Copy, Clone, PartialEq, Eq, Serialize, Deserialize)]
#[serde(rename_all = "kebab-case")]
pub enum WhitespaceRenderValue {
    None,
    // TODO
    // Selection,
    All,
}

impl WhitespaceRender {
    pub fn space(&self) -> WhitespaceRenderValue {
        match *self {
            Self::Basic(val) => val,
            Self::Specific { default, space, .. } => {
                space.or(default).unwrap_or(WhitespaceRenderValue::None)
            }
        }
    }
    pub fn nbsp(&self) -> WhitespaceRenderValue {
        match *self {
            Self::Basic(val) => val,
            Self::Specific { default, nbsp, .. } => {
                nbsp.or(default).unwrap_or(WhitespaceRenderValue::None)
            }
        }
    }
    pub fn nnbsp(&self) -> WhitespaceRenderValue {
        match *self {
            Self::Basic(val) => val,
            Self::Specific { default, nnbsp, .. } => {
                nnbsp.or(default).unwrap_or(WhitespaceRenderValue::None)
            }
        }
    }
    pub fn tab(&self) -> WhitespaceRenderValue {
        match *self {
            Self::Basic(val) => val,
            Self::Specific { default, tab, .. } => {
                tab.or(default).unwrap_or(WhitespaceRenderValue::None)
            }
        }
    }
    pub fn newline(&self) -> WhitespaceRenderValue {
        match *self {
            Self::Basic(val) => val,
            Self::Specific {
                default, newline, ..
            } => newline.or(default).unwrap_or(WhitespaceRenderValue::None),
        }
    }
}

#[derive(Debug, Default, Clone, PartialEq, Eq, Deserialize, Serialize)]
#[serde(rename_all = "kebab-case")]
pub struct AutoSave {
    /// Auto save after a delay in milliseconds. Defaults to disabled.
    #[serde(default)]
    pub after_delay: AutoSaveAfterDelay,
    /// Auto save on focus lost. Defaults to false.
    #[serde(default)]
    pub focus_lost: bool,
}

#[derive(Debug, Clone, PartialEq, Eq, Deserialize, Serialize)]
#[serde(deny_unknown_fields)]
pub struct AutoSaveAfterDelay {
    #[serde(default)]
    /// Enable auto save after delay. Defaults to false.
    pub enable: bool,
    #[serde(default = "default_auto_save_delay")]
    /// Time delay in milliseconds. Defaults to [DEFAULT_AUTO_SAVE_DELAY].
    pub timeout: u64,
}

impl Default for AutoSaveAfterDelay {
    fn default() -> Self {
        Self {
            enable: false,
            timeout: DEFAULT_AUTO_SAVE_DELAY,
        }
    }
}

fn default_auto_save_delay() -> u64 {
    DEFAULT_AUTO_SAVE_DELAY
}

fn deserialize_auto_save<'de, D>(deserializer: D) -> Result<AutoSave, D::Error>
where
    D: serde::Deserializer<'de>,
{
    #[derive(Deserialize, Serialize)]
    #[serde(untagged, deny_unknown_fields, rename_all = "kebab-case")]
    enum AutoSaveToml {
        EnableFocusLost(bool),
        AutoSave(AutoSave),
    }

    match AutoSaveToml::deserialize(deserializer)? {
        AutoSaveToml::EnableFocusLost(focus_lost) => Ok(AutoSave {
            focus_lost,
            ..Default::default()
        }),
        AutoSaveToml::AutoSave(auto_save) => Ok(auto_save),
    }
}

#[derive(Debug, Clone, PartialEq, Eq, Serialize, Deserialize)]
#[serde(default)]
pub struct WhitespaceCharacters {
    pub space: char,
    pub nbsp: char,
    pub nnbsp: char,
    pub tab: char,
    pub tabpad: char,
    pub newline: char,
}

impl Default for WhitespaceCharacters {
    fn default() -> Self {
        Self {
            space: '·',   // U+00B7
            nbsp: '⍽',    // U+237D
            nnbsp: '␣',   // U+2423
            tab: '→',     // U+2192
            newline: '⏎', // U+23CE
            tabpad: ' ',
        }
    }
}

#[derive(Debug, Clone, PartialEq, Eq, Serialize, Deserialize)]
#[serde(default, rename_all = "kebab-case")]
pub struct IndentGuidesConfig {
    pub render: bool,
    pub character: char,
    pub skip_levels: u8,
}

impl Default for IndentGuidesConfig {
    fn default() -> Self {
        Self {
            skip_levels: 0,
            render: false,
            character: '│',
        }
    }
}

/// Line ending configuration.
#[derive(Default, Debug, Copy, Clone, PartialEq, Eq, Serialize, Deserialize)]
#[serde(rename_all = "lowercase")]
pub enum LineEndingConfig {
    /// The platform's native line ending.
    ///
    /// `crlf` on Windows, otherwise `lf`.
    #[default]
    Native,
    /// Line feed.
    LF,
    /// Carriage return followed by line feed.
    Crlf,
    /// Form feed.
    #[cfg(feature = "unicode-lines")]
    FF,
    /// Carriage return.
    #[cfg(feature = "unicode-lines")]
    CR,
    /// Next line.
    #[cfg(feature = "unicode-lines")]
    Nel,
}

impl From<LineEndingConfig> for LineEnding {
    fn from(line_ending: LineEndingConfig) -> Self {
        match line_ending {
            LineEndingConfig::Native => NATIVE_LINE_ENDING,
            LineEndingConfig::LF => LineEnding::LF,
            LineEndingConfig::Crlf => LineEnding::Crlf,
            #[cfg(feature = "unicode-lines")]
            LineEndingConfig::FF => LineEnding::FF,
            #[cfg(feature = "unicode-lines")]
            LineEndingConfig::CR => LineEnding::CR,
            #[cfg(feature = "unicode-lines")]
            LineEndingConfig::Nel => LineEnding::Nel,
        }
    }
}

#[derive(Debug, Clone, PartialEq, Eq, Serialize, Deserialize)]
#[serde(rename_all = "kebab-case")]
pub enum PopupBorderConfig {
    None,
    All,
    Popup,
    Menu,
}

impl Default for Config {
    fn default() -> Self {
        Self {
            scrolloff: 5,
            scroll_lines: 3,
            mouse: true,
            shell: if cfg!(windows) {
                vec!["cmd".to_owned(), "/C".to_owned()]
            } else {
                vec!["sh".to_owned(), "-c".to_owned()]
            },
            line_number: LineNumber::Absolute,
            cursorline: false,
            cursorcolumn: false,
            gutters: GutterConfig::default(),
            middle_click_paste: true,
            auto_pairs: AutoPairConfig::default(),
            auto_completion: true,
            path_completion: true,
            auto_format: true,
            default_yank_register: '"',
            auto_save: AutoSave::default(),
            idle_timeout: Duration::from_millis(250),
            completion_timeout: Duration::from_millis(250),
            preview_completion_insert: true,
            completion_trigger_len: 2,
            auto_info: true,
            file_picker: FilePickerConfig::default(),
            statusline: StatusLineConfig::default(),
            cursor_shape: CursorShapeConfig::default(),
            true_color: false,
            undercurl: false,
            search: SearchConfig::default(),
            lsp: LspConfig::default(),
            terminal: get_terminal_provider(),
            rulers: Vec::new(),
            whitespace: WhitespaceConfig::default(),
            bufferline: BufferLine::default(),
            indent_guides: IndentGuidesConfig::default(),
            color_modes: false,
            soft_wrap: SoftWrap {
                enable: Some(false),
                ..SoftWrap::default()
            },
            text_width: 80,
            completion_replace: false,
            continue_comments: true,
            workspace_lsp_roots: Vec::new(),
            default_line_ending: LineEndingConfig::default(),
            insert_final_newline: true,
            trim_final_newlines: false,
            trim_trailing_whitespace: false,
            smart_tab: Some(SmartTabConfig::default()),
            popup_border: PopupBorderConfig::None,
            indent_heuristic: IndentationHeuristic::default(),
            jump_label_alphabet: ('a'..='z').collect(),
            inline_diagnostics: InlineDiagnosticsConfig::default(),
            end_of_line_diagnostics: DiagnosticFilter::Disable,
            clipboard_provider: ClipboardProvider::default(),
            editor_config: true,
        }
    }
}

impl Default for SearchConfig {
    fn default() -> Self {
        Self {
            wrap_around: true,
            smart_case: true,
        }
    }
}

#[derive(Debug, Clone, Default)]
pub struct Breakpoint {
    pub id: Option<usize>,
    pub verified: bool,
    pub message: Option<String>,

    pub line: usize,
    pub column: Option<usize>,
    pub condition: Option<String>,
    pub hit_condition: Option<String>,
    pub log_message: Option<String>,
}

use futures_util::stream::{Flatten, Once};

type Diagnostics = BTreeMap<Uri, Vec<(lsp::Diagnostic, DiagnosticProvider)>>;

pub struct Editor {
    /// Current editing mode.
    pub mode: Mode,
    pub tree: Tree,
    pub next_document_id: DocumentId,
    pub documents: BTreeMap<DocumentId, Document>,

    // We Flatten<> to resolve the inner DocumentSavedEventFuture. For that we need a stream of streams, hence the Once<>.
    // https://stackoverflow.com/a/66875668
    pub saves: HashMap<DocumentId, UnboundedSender<Once<DocumentSavedEventFuture>>>,
    pub save_queue: SelectAll<Flatten<UnboundedReceiverStream<Once<DocumentSavedEventFuture>>>>,
    pub write_count: usize,

    pub count: Option<std::num::NonZeroUsize>,
    pub selected_register: Option<char>,
    pub registers: Registers,
    pub macro_recording: Option<(char, Vec<KeyEvent>)>,
    pub macro_replaying: Vec<char>,
    pub language_servers: helix_lsp::Registry,
    pub diagnostics: Diagnostics,
    pub diff_providers: DiffProviderRegistry,

    pub debugger: Option<dap::Client>,
    pub debugger_events: SelectAll<UnboundedReceiverStream<dap::Payload>>,
    pub breakpoints: HashMap<PathBuf, Vec<Breakpoint>>,

    pub syn_loader: Arc<ArcSwap<syntax::Loader>>,
    pub theme_loader: Arc<theme::Loader>,
    /// last_theme is used for theme previews. We store the current theme here,
    /// and if previewing is cancelled, we can return to it.
    pub last_theme: Option<Theme>,
    /// The currently applied editor theme. While previewing a theme, the previewed theme
    /// is set here.
    pub theme: Theme,

    /// The primary Selection prior to starting a goto_line_number preview. This is
    /// restored when the preview is aborted, or added to the jumplist when it is
    /// confirmed.
    pub last_selection: Option<Selection>,

    pub status_msg: Option<(Cow<'static, str>, Severity)>,
    pub autoinfo: Option<Info>,

    pub config: Arc<dyn DynAccess<Config>>,
    pub auto_pairs: Option<AutoPairs>,

    pub idle_timer: Pin<Box<Sleep>>,
    redraw_timer: Pin<Box<Sleep>>,
    last_motion: Option<Motion>,
    pub last_completion: Option<CompleteAction>,
    last_cwd: Option<PathBuf>,

    pub exit_code: i32,

    pub config_events: (UnboundedSender<ConfigEvent>, UnboundedReceiver<ConfigEvent>),
    pub needs_redraw: bool,
    /// Cached position of the cursor calculated during rendering.
    /// The content of `cursor_cache` is returned by `Editor::cursor` if
    /// set to `Some(_)`. The value will be cleared after it's used.
    /// If `cursor_cache` is `None` then the `Editor::cursor` function will
    /// calculate the cursor position.
    ///
    /// `Some(None)` represents a cursor position outside of the visible area.
    /// This will just cause `Editor::cursor` to return `None`.
    ///
    /// This cache is only a performance optimization to
    /// avoid calculating the cursor position multiple
    /// times during rendering and should not be set by other functions.
    pub handlers: Handlers,

    pub mouse_down_range: Option<Range>,
    pub cursor_cache: CursorCache,

    pub editor_clipping: ClippingConfiguration,
    pub user_defined_themes: HashMap<String, Theme>,
}

#[derive(Default)]
pub struct ClippingConfiguration {
    pub top: Option<u16>,
    pub bottom: Option<u16>,
    pub left: Option<u16>,
    pub right: Option<u16>,
}

pub type Motion = Box<dyn Fn(&mut Editor)>;

#[derive(Debug)]
pub enum EditorEvent {
    DocumentSaved(DocumentSavedEventResult),
    ConfigEvent(ConfigEvent),
    LanguageServerMessage((LanguageServerId, Call)),
    DebuggerEvent(dap::Payload),
    IdleTimer,
    Redraw,
}

#[derive(Debug, Clone)]
pub enum ConfigEvent {
    Refresh,
    Update(Box<Config>),
    Change,
}

enum ThemeAction {
    Set,
    Preview,
}

#[derive(Debug, Clone)]
pub enum CompleteAction {
    Triggered,
    /// A savepoint of the currently selected completion. The savepoint
    /// MUST be restored before sending any event to the LSP
    Selected {
        savepoint: Arc<SavePoint>,
    },
    Applied {
        trigger_offset: usize,
        changes: Vec<Change>,
        placeholder: bool,
    },
}

#[derive(Debug, Copy, Clone)]
pub enum Action {
    Load,
    Replace,
    HorizontalSplit,
    VerticalSplit,
}

impl Action {
    /// Whether to align the view to the cursor after executing this action
    pub fn align_view(&self, view: &View, new_doc: DocumentId) -> bool {
        !matches!((self, view.doc == new_doc), (Action::Load, false))
    }
}

/// Error thrown on failed document closed
pub enum CloseError {
    /// Document doesn't exist
    DoesNotExist,
    /// Buffer is modified
    BufferModified(String),
    /// Document failed to save
    SaveError(anyhow::Error),
}

impl Editor {
    pub fn new(
        mut area: Rect,
        theme_loader: Arc<theme::Loader>,
        syn_loader: Arc<ArcSwap<syntax::Loader>>,
        config: Arc<dyn DynAccess<Config>>,
        handlers: Handlers,
    ) -> Self {
        let language_servers = helix_lsp::Registry::new(syn_loader.clone());
        let conf = config.load();
        let auto_pairs = (&conf.auto_pairs).into();

        // HAXX: offset the render area height by 1 to account for prompt/commandline
        area.height -= 1;

        Self {
            mode: Mode::Normal,
            tree: Tree::new(area),
            next_document_id: DocumentId::default(),
            documents: BTreeMap::new(),
            saves: HashMap::new(),
            save_queue: SelectAll::new(),
            write_count: 0,
            count: None,
            selected_register: None,
            macro_recording: None,
            macro_replaying: Vec::new(),
            theme: theme_loader.default(),
            language_servers,
            diagnostics: Diagnostics::new(),
            diff_providers: DiffProviderRegistry::default(),
            debugger: None,
            debugger_events: SelectAll::new(),
            breakpoints: HashMap::new(),
            syn_loader,
            theme_loader,
            last_theme: None,
            last_selection: None,
            registers: Registers::new(Box::new(arc_swap::access::Map::new(
                Arc::clone(&config),
                |config: &Config| &config.clipboard_provider,
            ))),
            status_msg: None,
            autoinfo: None,
            idle_timer: Box::pin(sleep(conf.idle_timeout)),
            redraw_timer: Box::pin(sleep(Duration::MAX)),
            last_motion: None,
            last_completion: None,
            last_cwd: None,
            config,
            auto_pairs,
            exit_code: 0,
            config_events: unbounded_channel(),
            needs_redraw: false,
            handlers,
            mouse_down_range: None,
            cursor_cache: CursorCache::default(),
            editor_clipping: ClippingConfiguration::default(),
            user_defined_themes: Default::default(),
        }
    }

    pub fn popup_border(&self) -> bool {
        self.config().popup_border == PopupBorderConfig::All
            || self.config().popup_border == PopupBorderConfig::Popup
    }

    pub fn menu_border(&self) -> bool {
        self.config().popup_border == PopupBorderConfig::All
            || self.config().popup_border == PopupBorderConfig::Menu
    }

    pub fn apply_motion<F: Fn(&mut Self) + 'static>(&mut self, motion: F) {
        motion(self);
        self.last_motion = Some(Box::new(motion));
    }

    pub fn repeat_last_motion(&mut self, count: usize) {
        if let Some(motion) = self.last_motion.take() {
            for _ in 0..count {
                motion(self);
            }
            self.last_motion = Some(motion);
        }
    }
    /// Current editing mode for the [`Editor`].
    pub fn mode(&self) -> Mode {
        self.mode
    }

    pub fn config(&self) -> DynGuard<Config> {
        self.config.load()
    }

    /// Call if the config has changed to let the editor update all
    /// relevant members.
    pub fn refresh_config(&mut self) {
        let config = self.config();
        self.auto_pairs = (&config.auto_pairs).into();
        self.reset_idle_timer();
        self._refresh();
    }

    pub fn clear_idle_timer(&mut self) {
        // equivalent to internal Instant::far_future() (30 years)
        self.idle_timer
            .as_mut()
            .reset(Instant::now() + Duration::from_secs(86400 * 365 * 30));
    }

    pub fn reset_idle_timer(&mut self) {
        let config = self.config();
        self.idle_timer
            .as_mut()
            .reset(Instant::now() + config.idle_timeout);
    }

    pub fn clear_status(&mut self) {
        self.status_msg = None;
    }

    #[inline]
    pub fn set_status<T: Into<Cow<'static, str>>>(&mut self, status: T) {
        let status = status.into();
        log::debug!("editor status: {}", status);
        self.status_msg = Some((status, Severity::Info));
    }

    #[inline]
    pub fn set_error<T: Into<Cow<'static, str>>>(&mut self, error: T) {
        let error = error.into();
        log::debug!("editor error: {}", error);
        self.status_msg = Some((error, Severity::Error));
    }

    #[inline]
    pub fn set_warning<T: Into<Cow<'static, str>>>(&mut self, warning: T) {
        let warning = warning.into();
        log::warn!("editor warning: {}", warning);
        self.status_msg = Some((warning, Severity::Warning));
    }

    #[inline]
    pub fn get_status(&self) -> Option<(&Cow<'static, str>, &Severity)> {
        self.status_msg.as_ref().map(|(status, sev)| (status, sev))
    }

    /// Returns true if the current status is an error
    #[inline]
    pub fn is_err(&self) -> bool {
        self.status_msg
            .as_ref()
            .map(|(_, sev)| *sev == Severity::Error)
            .unwrap_or(false)
    }

    pub fn unset_theme_preview(&mut self) {
        if let Some(last_theme) = self.last_theme.take() {
            self.set_theme(last_theme);
        }
        // None likely occurs when the user types ":theme" and then exits before previewing
    }

    pub fn set_theme_preview(&mut self, theme: Theme) {
        self.set_theme_impl(theme, ThemeAction::Preview);
    }

    pub fn set_theme(&mut self, theme: Theme) {
        self.set_theme_impl(theme, ThemeAction::Set);
    }

    fn set_theme_impl(&mut self, theme: Theme, preview: ThemeAction) {
        // `ui.selection` is the only scope required to be able to render a theme.
        if theme.find_scope_index_exact("ui.selection").is_none() {
            self.set_error("Invalid theme: `ui.selection` required");
            return;
        }

        let scopes = theme.scopes();
        (*self.syn_loader).load().set_scopes(scopes.to_vec());

        match preview {
            ThemeAction::Preview => {
                let last_theme = std::mem::replace(&mut self.theme, theme);
                // only insert on first preview: this will be the last theme the user has saved
                self.last_theme.get_or_insert(last_theme);
            }
            ThemeAction::Set => {
                self.last_theme = None;
                self.theme = theme;
            }
        }

        self._refresh();
    }

    #[inline]
    pub fn language_server_by_id(
        &self,
        language_server_id: LanguageServerId,
    ) -> Option<&helix_lsp::Client> {
        self.language_servers
            .get_by_id(language_server_id)
            .map(|client| &**client)
    }

    /// Refreshes the language server for a given document
    pub fn refresh_language_servers(&mut self, doc_id: DocumentId) {
        self.launch_language_servers(doc_id)
    }

    /// moves/renames a path, invoking any event handlers (currently only lsp)
    /// and calling `set_doc_path` if the file is open in the editor
    pub fn move_path(&mut self, old_path: &Path, new_path: &Path) -> io::Result<()> {
        let new_path = canonicalize(new_path);
        // sanity check
        if old_path == new_path {
            return Ok(());
        }
        let is_dir = old_path.is_dir();
        let language_servers: Vec<_> = self
            .language_servers
            .iter_clients()
            .filter(|client| client.is_initialized())
            .cloned()
            .collect();
        for language_server in language_servers {
            let Some(request) = language_server.will_rename(old_path, &new_path, is_dir) else {
                continue;
            };
            let edit = match helix_lsp::block_on(request) {
                Ok(edit) => edit.unwrap_or_default(),
                Err(err) => {
                    log::error!("invalid willRename response: {err:?}");
                    continue;
                }
            };
            if let Err(err) = self.apply_workspace_edit(language_server.offset_encoding(), &edit) {
                log::error!("failed to apply workspace edit: {err:?}")
            }
        }
        fs::rename(old_path, &new_path)?;
        if let Some(doc) = self.document_by_path(old_path) {
            self.set_doc_path(doc.id(), &new_path);
        }
        let is_dir = new_path.is_dir();
        for ls in self.language_servers.iter_clients() {
            // A new language server might have been started in `set_doc_path` and won't
            // be initialized yet. Skip the `did_rename` notification for this server.
            if !ls.is_initialized() {
                continue;
            }
            ls.did_rename(old_path, &new_path, is_dir);
        }
        self.language_servers
            .file_event_handler
            .file_changed(old_path.to_owned());
        self.language_servers
            .file_event_handler
            .file_changed(new_path);
        Ok(())
    }

    pub fn set_doc_path(&mut self, doc_id: DocumentId, path: &Path) {
        let doc = doc_mut!(self, &doc_id);
        let old_path = doc.path();

        if let Some(old_path) = old_path {
            // sanity check, should not occur but some callers (like an LSP) may
            // create bogus calls
            if old_path == path {
                return;
            }
            // if we are open in LSPs send did_close notification
            for language_server in doc.language_servers() {
                language_server.text_document_did_close(doc.identifier());
            }
        }
        // we need to clear the list of language servers here so that
        // refresh_doc_language/refresh_language_servers doesn't resend
        // text_document_did_close. Since we called `text_document_did_close`
        // we have fully unregistered this document from its LS
        doc.language_servers.clear();
        doc.set_path(Some(path));
        doc.detect_editor_config();
        self.refresh_doc_language(doc_id)
    }

    pub fn refresh_doc_language(&mut self, doc_id: DocumentId) {
        let loader = self.syn_loader.clone();
        let doc = doc_mut!(self, &doc_id);
        doc.detect_language(loader);
        doc.detect_editor_config();
        doc.detect_indent_and_line_ending();
        self.refresh_language_servers(doc_id);
        let doc = doc_mut!(self, &doc_id);
        let diagnostics = Editor::doc_diagnostics(&self.language_servers, &self.diagnostics, doc);
        doc.replace_diagnostics(diagnostics, &[], None);
        doc.reset_all_inlay_hints();
    }

    /// Launch a language server for a given document
    fn launch_language_servers(&mut self, doc_id: DocumentId) {
        if !self.config().lsp.enable {
            return;
        }
        // if doc doesn't have a URL it's a scratch buffer, ignore it
        let Some(doc) = self.documents.get_mut(&doc_id) else {
            return;
        };
        let Some(doc_url) = doc.url() else {
            return;
        };
        let (lang, path) = (doc.language.clone(), doc.path().cloned());
        let config = doc.config.load();
        let root_dirs = &config.workspace_lsp_roots;

        // store only successfully started language servers
        let language_servers = lang.as_ref().map_or_else(HashMap::default, |language| {
            self.language_servers
                .get(language, path.as_ref(), root_dirs, config.lsp.snippets)
                .filter_map(|(lang, client)| match client {
                    Ok(client) => Some((lang, client)),
                    Err(err) => {
                        if let helix_lsp::Error::ExecutableNotFound(err) = err {
                            // Silence by default since some language servers might just not be installed
                            log::debug!(
                                "Language server not found for `{}` {} {}", language.scope(), lang, err,
                            );
                        } else {
                            log::error!(
                                "Failed to initialize the language servers for `{}` - `{}` {{ {} }}",
                                language.scope(),
                                lang,
                                err
                            );
                        }
                        None
                    }
                })
                .collect::<HashMap<_, _>>()
        });

        if language_servers.is_empty() && doc.language_servers.is_empty() {
            return;
        }

        let language_id = doc.language_id().map(ToOwned::to_owned).unwrap_or_default();

        // only spawn new language servers if the servers aren't the same
        let doc_language_servers_not_in_registry =
            doc.language_servers.iter().filter(|(name, doc_ls)| {
                language_servers
                    .get(*name)
                    .map_or(true, |ls| ls.id() != doc_ls.id())
            });

        for (_, language_server) in doc_language_servers_not_in_registry {
            language_server.text_document_did_close(doc.identifier());
        }

        let language_servers_not_in_doc = language_servers.iter().filter(|(name, ls)| {
            doc.language_servers
                .get(*name)
                .map_or(true, |doc_ls| ls.id() != doc_ls.id())
        });

        for (_, language_server) in language_servers_not_in_doc {
            // TODO: this now races with on_init code if the init happens too quickly
            language_server.text_document_did_open(
                doc_url.clone(),
                doc.version(),
                doc.text(),
                language_id.clone(),
            );
        }

        doc.language_servers = language_servers;
    }

    fn _refresh(&mut self) {
        let config = self.config();

        // Reset the inlay hints annotations *before* updating the views, that way we ensure they
        // will disappear during the `.sync_change(doc)` call below.
        //
        // We can't simply check this config when rendering because inlay hints are only parts of
        // the possible annotations, and others could still be active, so we need to selectively
        // drop the inlay hints.
        if !config.lsp.display_inlay_hints {
            for doc in self.documents_mut() {
                doc.reset_all_inlay_hints();
            }
        }

        for (view, _) in self.tree.views_mut() {
            let doc = doc_mut!(self, &view.doc);
            view.sync_changes(doc);
            view.gutters = config.gutters.clone();
            view.ensure_cursor_in_view(doc, config.scrolloff)
        }
    }

    fn replace_document_in_view(&mut self, current_view: ViewId, doc_id: DocumentId) {
        let scrolloff = self.config().scrolloff;
        let view = self.tree.get_mut(current_view);

        view.doc = doc_id;
        let doc = doc_mut!(self, &doc_id);

        doc.ensure_view_init(view.id);
        view.sync_changes(doc);
        doc.mark_as_focused();

        view.ensure_cursor_in_view(doc, scrolloff)
    }

    pub fn switch(&mut self, id: DocumentId, action: Action) {
        use crate::tree::Layout;

        log::info!("Switching view: {:?}", id);

        if !self.documents.contains_key(&id) {
            log::error!("cannot switch to document that does not exist (anymore)");
            return;
        }

        if !matches!(action, Action::Load) {
            self.enter_normal_mode();
        }

        let focust_lost = match action {
            Action::Replace => {
                let (view, doc) = current_ref!(self);
                // If the current view is an empty scratch buffer and is not displayed in any other views, delete it.
                // Boolean value is determined before the call to `view_mut` because the operation requires a borrow
                // of `self.tree`, which is mutably borrowed when `view_mut` is called.
                let remove_empty_scratch = !doc.is_modified()
                    // If the buffer has no path and is not modified, it is an empty scratch buffer.
                    && doc.path().is_none()
                    // If the buffer we are changing to is not this buffer
                    && id != doc.id
                    // Ensure the buffer is not displayed in any other splits.
                    && !self
                        .tree
                        .traverse()
                        .any(|(_, v)| v.doc == doc.id && v.id != view.id);

                let (view, doc) = current!(self);
                let view_id = view.id;

                // Append any outstanding changes to history in the old document.
                doc.append_changes_to_history(view);

                if remove_empty_scratch {
                    // Copy `doc.id` into a variable before calling `self.documents.remove`, which requires a mutable
                    // borrow, invalidating direct access to `doc.id`.
                    let id = doc.id;
                    self.documents.remove(&id);

                    // Remove the scratch buffer from any jumplists
                    for (view, _) in self.tree.views_mut() {
                        view.remove_document(&id);
                    }
                } else {
                    let jump = (view.doc, doc.selection(view.id).clone());
                    view.jumps.push(jump);
                    // Set last accessed doc if it is a different document
                    if doc.id != id {
                        view.add_to_history(view.doc);
                        // Set last modified doc if modified and last modified doc is different
                        if std::mem::take(&mut doc.modified_since_accessed)
                            && view.last_modified_docs[0] != Some(view.doc)
                        {
                            view.last_modified_docs = [Some(view.doc), view.last_modified_docs[0]];
                        }
                    }
                }

                self.replace_document_in_view(view_id, id);

                dispatch(DocumentFocusLost {
                    editor: self,
                    doc: id,
                });
                return;
            }
            Action::Load => {
                let view_id = view!(self).id;
                let doc = doc_mut!(self, &id);
                doc.ensure_view_init(view_id);
                doc.mark_as_focused();
                return;
            }
            Action::HorizontalSplit | Action::VerticalSplit => {
                let focus_lost = self.tree.try_get(self.tree.focus).map(|view| view.doc);
                // copy the current view, unless there is no view yet
                let view = self
                    .tree
                    .try_get(self.tree.focus)
                    .filter(|v| id == v.doc) // Different Document
                    .cloned()
                    .unwrap_or_else(|| View::new(id, self.config().gutters.clone()));
                let view_id = self.tree.split(
                    view,
                    match action {
                        Action::HorizontalSplit => Layout::Horizontal,
                        Action::VerticalSplit => Layout::Vertical,
                        _ => unreachable!(),
                    },
                );
                // initialize selection for view
                let doc = doc_mut!(self, &id);
                doc.ensure_view_init(view_id);
                doc.mark_as_focused();
                focus_lost
            }
        };

        self._refresh();
        if let Some(focus_lost) = focust_lost {
            dispatch(DocumentFocusLost {
                editor: self,
                doc: focus_lost,
            });
        }
    }

    /// Generate an id for a new document and register it.
    fn new_document(&mut self, mut doc: Document) -> DocumentId {
        let id = self.next_document_id;
        // Safety: adding 1 from 1 is fine, probably impossible to reach usize max
        self.next_document_id =
            DocumentId(unsafe { NonZeroUsize::new_unchecked(self.next_document_id.0.get() + 1) });
        doc.id = id;
        self.documents.insert(id, doc);

        let (save_sender, save_receiver) = tokio::sync::mpsc::unbounded_channel();
        self.saves.insert(id, save_sender);

        let stream = UnboundedReceiverStream::new(save_receiver).flatten();
        self.save_queue.push(stream);

        id
    }

    fn new_file_from_document(&mut self, action: Action, doc: Document) -> DocumentId {
        let id = self.new_document(doc);
        self.switch(id, action);
        id
    }

    pub fn new_file(&mut self, action: Action) -> DocumentId {
        self.new_file_from_document(action, Document::default(self.config.clone()))
    }

    pub fn new_file_from_stdin(&mut self, action: Action) -> Result<DocumentId, Error> {
        let (stdin, encoding, has_bom) = crate::document::read_to_string(&mut stdin(), None)?;
        let doc = Document::from(
            helix_core::Rope::default(),
            Some((encoding, has_bom)),
            self.config.clone(),
        );
        let doc_id = self.new_file_from_document(action, doc);
        let doc = doc_mut!(self, &doc_id);
        let view = view_mut!(self);
        doc.ensure_view_init(view.id);
        let transaction =
            helix_core::Transaction::insert(doc.text(), doc.selection(view.id), stdin.into())
                .with_selection(Selection::point(0));
        doc.apply(&transaction, view.id);
        doc.append_changes_to_history(view);
        Ok(doc_id)
    }

    pub fn document_id_by_path(&self, path: &Path) -> Option<DocumentId> {
        self.document_by_path(path).map(|doc| doc.id)
    }

    // ??? possible use for integration tests
    pub fn open(&mut self, path: &Path, action: Action) -> Result<DocumentId, DocumentOpenError> {
        let path = helix_stdx::path::canonicalize(path);
        let id = self.document_id_by_path(&path);

        let id = if let Some(id) = id {
            id
        } else {
            let mut doc = Document::open(
                &path,
                None,
                Some(self.syn_loader.clone()),
                self.config.clone(),
            )?;

            let diagnostics =
                Editor::doc_diagnostics(&self.language_servers, &self.diagnostics, &doc);
            doc.replace_diagnostics(diagnostics, &[], None);

            if let Some(diff_base) = self.diff_providers.get_diff_base(&path) {
                doc.set_diff_base(diff_base);
            }
            doc.set_version_control_head(self.diff_providers.get_current_head_name(&path));

            let id = self.new_document(doc);
            self.launch_language_servers(id);

<<<<<<< HEAD
            dispatch(DocumentOpened {
=======
            helix_event::dispatch(DocumentDidOpen {
>>>>>>> 388a3b78
                editor: self,
                doc: id,
            });

            id
        };

        self.switch(id, action);

        Ok(id)
    }

    pub fn close(&mut self, id: ViewId) {
        // Remove selections for the closed view on all documents.
        for doc in self.documents_mut() {
            doc.remove_view(id);
        }
        self.tree.remove(id);
        self._refresh();
    }

    pub fn close_document(&mut self, doc_id: DocumentId, force: bool) -> Result<(), CloseError> {
        let doc = match self.documents.get(&doc_id) {
            Some(doc) => doc,
            None => return Err(CloseError::DoesNotExist),
        };
        if !force && doc.is_modified() {
            return Err(CloseError::BufferModified(doc.display_name().into_owned()));
        }
        let doc = self.documents.remove(&doc_id).unwrap();

        // This will also disallow any follow-up writes
        self.saves.remove(&doc_id);

        enum Action {
            Close(ViewId),
            ReplaceDoc(ViewId, DocumentId),
        }

        let actions: Vec<Action> = self
            .tree
            .views_mut()
            .filter_map(|(view, _focus)| {
                view.remove_document(&doc_id);

                if view.doc == doc_id {
                    // something was previously open in the view, switch to previous doc
                    if let Some(prev_doc) = view.docs_access_history.pop() {
                        Some(Action::ReplaceDoc(view.id, prev_doc))
                    } else {
                        // only the document that is being closed was in the view, close it
                        Some(Action::Close(view.id))
                    }
                } else {
                    None
                }
            })
            .collect();

        for action in actions {
            match action {
                Action::Close(view_id) => {
                    self.close(view_id);
                }
                Action::ReplaceDoc(view_id, doc_id) => {
                    self.replace_document_in_view(view_id, doc_id);
                }
            }
        }

        // If the document we removed was visible in all views, we will have no more views. We don't
        // want to close the editor just for a simple buffer close, so we need to create a new view
        // containing either an existing document, or a brand new document.
        if self.tree.views().next().is_none() {
            let doc_id = self
                .documents
                .iter()
                .map(|(&doc_id, _)| doc_id)
                .next()
                .unwrap_or_else(|| self.new_document(Document::default(self.config.clone())));
            let view = View::new(doc_id, self.config().gutters.clone());
            let view_id = self.tree.insert(view);
            let doc = doc_mut!(self, &doc_id);
            doc.ensure_view_init(view_id);
            doc.mark_as_focused();
        }

        self._refresh();

<<<<<<< HEAD
        dispatch(DocumentClosed {
            editor: self,
            doc: doc_id,
        });
=======
        helix_event::dispatch(DocumentDidClose { editor: self, doc });
>>>>>>> 388a3b78

        Ok(())
    }

    pub fn save<P: Into<PathBuf>>(
        &mut self,
        doc_id: DocumentId,
        path: Option<P>,
        force: bool,
    ) -> anyhow::Result<()> {
        // convert a channel of futures to pipe into main queue one by one
        // via stream.then() ? then push into main future

        let path = path.map(|path| path.into());
        let doc = doc_mut!(self, &doc_id);
        let doc_save_future = doc.save(path, force)?;

        // When a file is written to, notify the file event handler.
        // Note: This can be removed once proper file watching is implemented.
        let handler = self.language_servers.file_event_handler.clone();
        let future = async move {
            let res = doc_save_future.await;
            if let Ok(event) = &res {
                handler.file_changed(event.path.clone());
            }
            res
        };

        use futures_util::stream;

        self.saves
            .get(&doc_id)
            .ok_or_else(|| anyhow::format_err!("saves are closed for this document!"))?
            .send(stream::once(Box::pin(future)))
            .map_err(|err| anyhow!("failed to send save event: {}", err))?;

        self.write_count += 1;

        dispatch(DocumentSaved {
            editor: self,
            doc: doc_id,
        });

        Ok(())
    }

    pub fn resize(&mut self, area: Rect) {
        if self.tree.resize(area) {
            self._refresh();
        };
    }

    pub fn focus(&mut self, view_id: ViewId) {
        let prev_id = std::mem::replace(&mut self.tree.focus, view_id);

        // if leaving the view: mode should reset and the cursor should be
        // within view
        if prev_id != view_id {
            // TODO: Consult map for modes to change given file type?

            self.enter_normal_mode();
            self.ensure_cursor_in_view(view_id);

            // Update jumplist selections with new document changes.
            for (view, _focused) in self.tree.views_mut() {
                let doc = doc_mut!(self, &view.doc);
                view.sync_changes(doc);
            }
            let view = view!(self, view_id);
            let doc = doc_mut!(self, &view.doc);
            doc.mark_as_focused();
            let focus_lost = self.tree.get(prev_id).doc;
            dispatch(DocumentFocusLost {
                editor: self,
                doc: focus_lost,
            });
        }
    }

    pub fn focus_next(&mut self) {
        self.focus(self.tree.next());
    }

    pub fn focus_prev(&mut self) {
        self.focus(self.tree.prev());
    }

    pub fn focus_direction(&mut self, direction: tree::Direction) {
        let current_view = self.tree.focus;
        if let Some(id) = self.tree.find_split_in_direction(current_view, direction) {
            self.focus(id)
        }
    }

    pub fn swap_split_in_direction(&mut self, direction: tree::Direction) {
        self.tree.swap_split_in_direction(direction);
    }

    pub fn transpose_view(&mut self) {
        self.tree.transpose();
    }

    pub fn should_close(&self) -> bool {
        self.tree.is_empty()
    }

    pub fn ensure_cursor_in_view(&mut self, id: ViewId) {
        let config = self.config();
        let view = self.tree.get(id);
        let doc = doc_mut!(self, &view.doc);
        view.ensure_cursor_in_view(doc, config.scrolloff)
    }

    #[inline]
    pub fn document(&self, id: DocumentId) -> Option<&Document> {
        self.documents.get(&id)
    }

    #[inline]
    pub fn document_mut(&mut self, id: DocumentId) -> Option<&mut Document> {
        self.documents.get_mut(&id)
    }

    #[inline]
    pub fn documents(&self) -> impl Iterator<Item = &Document> {
        self.documents.values()
    }

    #[inline]
    pub fn documents_mut(&mut self) -> impl Iterator<Item = &mut Document> {
        self.documents.values_mut()
    }

    pub fn document_by_path<P: AsRef<Path>>(&self, path: P) -> Option<&Document> {
        self.documents()
            .find(|doc| doc.path().map(|p| p == path.as_ref()).unwrap_or(false))
    }

    pub fn document_by_path_mut<P: AsRef<Path>>(&mut self, path: P) -> Option<&mut Document> {
        self.documents_mut()
            .find(|doc| doc.path().map(|p| p == path.as_ref()).unwrap_or(false))
    }

    /// Returns all supported diagnostics for the document
    pub fn doc_diagnostics<'a>(
        language_servers: &'a helix_lsp::Registry,
        diagnostics: &'a Diagnostics,
        document: &Document,
    ) -> impl Iterator<Item = helix_core::Diagnostic> + 'a {
        Editor::doc_diagnostics_with_filter(language_servers, diagnostics, document, |_, _| true)
    }

    /// Returns all supported diagnostics for the document
    /// filtered by `filter` which is invocated with the raw `lsp::Diagnostic` and the language server id it came from
    pub fn doc_diagnostics_with_filter<'a>(
        language_servers: &'a helix_lsp::Registry,
        diagnostics: &'a Diagnostics,
        document: &Document,
        filter: impl Fn(&lsp::Diagnostic, &DiagnosticProvider) -> bool + 'a,
    ) -> impl Iterator<Item = helix_core::Diagnostic> + 'a {
        let text = document.text().clone();
        let language_config = document.language.clone();
        document
            .uri()
            .and_then(|uri| diagnostics.get(&uri))
            .map(|diags| {
                diags.iter().filter_map(move |(diagnostic, provider)| {
                    let server_id = provider.language_server_id()?;
                    let ls = language_servers.get_by_id(server_id)?;
                    language_config
                        .as_ref()
                        .and_then(|c| {
                            c.language_servers.iter().find(|features| {
                                features.name == ls.name()
                                    && features.has_feature(LanguageServerFeature::Diagnostics)
                            })
                        })
                        .and_then(|_| {
                            if filter(diagnostic, provider) {
                                Document::lsp_diagnostic_to_diagnostic(
                                    &text,
                                    language_config.as_deref(),
                                    diagnostic,
                                    provider.clone(),
                                    ls.offset_encoding(),
                                )
                            } else {
                                None
                            }
                        })
                })
            })
            .into_iter()
            .flatten()
    }

    /// Gets the primary cursor position in screen coordinates,
    /// or `None` if the primary cursor is not visible on screen.
    pub fn cursor(&self) -> (Option<Position>, CursorKind) {
        let config = self.config();
        let (view, doc) = current_ref!(self);
        if let Some(mut pos) = self.cursor_cache.get(view, doc) {
            let inner = view.inner_area(doc);
            pos.col += inner.x as usize;
            pos.row += inner.y as usize;
            let cursorkind = config.cursor_shape.from_mode(self.mode);
            (Some(pos), cursorkind)
        } else {
            (None, CursorKind::default())
        }
    }

    /// Closes language servers with timeout. The default timeout is 10000 ms, use
    /// `timeout` parameter to override this.
    pub async fn close_language_servers(
        &self,
        timeout: Option<u64>,
    ) -> Result<(), tokio::time::error::Elapsed> {
        // Remove all language servers from the file event handler.
        // Note: this is non-blocking.
        for client in self.language_servers.iter_clients() {
            self.language_servers
                .file_event_handler
                .remove_client(client.id());
        }

        tokio::time::timeout(
            Duration::from_millis(timeout.unwrap_or(3000)),
            future::join_all(
                self.language_servers
                    .iter_clients()
                    .map(|client| client.force_shutdown()),
            ),
        )
        .await
        .map(|_| ())
    }

    pub async fn wait_event(&mut self) -> EditorEvent {
        // the loop only runs once or twice and would be better implemented with a recursion + const generic
        // however due to limitations with async functions that can not be implemented right now
        loop {
            tokio::select! {
                biased;

                Some(event) = self.save_queue.next() => {
                    self.write_count -= 1;
                    return EditorEvent::DocumentSaved(event)
                }
                Some(config_event) = self.config_events.1.recv() => {
                    return EditorEvent::ConfigEvent(config_event)
                }
                Some(message) = self.language_servers.incoming.next() => {
                    return EditorEvent::LanguageServerMessage(message)
                }
                Some(event) = self.debugger_events.next() => {
                    return EditorEvent::DebuggerEvent(event)
                }

                _ = helix_event::redraw_requested() => {
                    if  !self.needs_redraw{
                        self.needs_redraw = true;
                        let timeout = Instant::now() + Duration::from_millis(33);
                        if timeout < self.idle_timer.deadline() && timeout < self.redraw_timer.deadline(){
                            self.redraw_timer.as_mut().reset(timeout)
                        }
                    }
                }

                _ = &mut self.redraw_timer  => {
                    self.redraw_timer.as_mut().reset(Instant::now() + Duration::from_secs(86400 * 365 * 30));
                    return EditorEvent::Redraw
                }
                _ = &mut self.idle_timer  => {
                    return EditorEvent::IdleTimer
                }
            }
        }
    }

    pub async fn flush_writes(&mut self) -> anyhow::Result<()> {
        while self.write_count > 0 {
            if let Some(save_event) = self.save_queue.next().await {
                self.write_count -= 1;

                let save_event = match save_event {
                    Ok(event) => event,
                    Err(err) => {
                        self.set_error(err.to_string());
                        bail!(err);
                    }
                };

                let doc = doc_mut!(self, &save_event.doc_id);
                doc.set_last_saved_revision(save_event.revision, save_event.save_time);
            }
        }

        Ok(())
    }

    /// Switches the editor into normal mode.
    pub fn enter_normal_mode(&mut self) {
        use helix_core::graphemes;

        if self.mode == Mode::Normal {
            return;
        }

        self.mode = Mode::Normal;
        let (view, doc) = current!(self);

        try_restore_indent(doc, view);

        // if leaving append mode, move cursor back by 1
        if doc.restore_cursor {
            let text = doc.text().slice(..);
            let selection = doc.selection(view.id).clone().transform(|range| {
                let mut head = range.to();
                if range.head > range.anchor {
                    head = graphemes::prev_grapheme_boundary(text, head);
                }

                Range::new(range.from(), head)
            });

            doc.set_selection(view.id, selection);
            doc.restore_cursor = false;
        }
    }

    pub fn current_stack_frame(&self) -> Option<&StackFrame> {
        self.debugger
            .as_ref()
            .and_then(|debugger| debugger.current_stack_frame())
    }

    /// Returns the id of a view that this doc contains a selection for,
    /// making sure it is synced with the current changes
    /// if possible or there are no selections returns current_view
    /// otherwise uses an arbitrary view
    pub fn get_synced_view_id(&mut self, id: DocumentId) -> ViewId {
        let current_view = view_mut!(self);
        let doc = self.documents.get_mut(&id).unwrap();
        if doc.selections().contains_key(&current_view.id) {
            // only need to sync current view if this is not the current doc
            if current_view.doc != id {
                current_view.sync_changes(doc);
            }
            current_view.id
        } else if let Some(view_id) = doc.selections().keys().next() {
            let view_id = *view_id;
            let view = self.tree.get_mut(view_id);
            view.sync_changes(doc);
            view_id
        } else {
            doc.ensure_view_init(current_view.id);
            current_view.id
        }
    }

    pub fn set_cwd(&mut self, path: &Path) -> std::io::Result<()> {
        self.last_cwd = helix_stdx::env::set_current_working_dir(path)?;
        self.clear_doc_relative_paths();
        Ok(())
    }

    pub fn get_last_cwd(&mut self) -> Option<&Path> {
        self.last_cwd.as_deref()
    }
}

fn try_restore_indent(doc: &mut Document, view: &mut View) {
    use helix_core::{
        chars::char_is_whitespace, line_ending::line_end_char_index, Operation, Transaction,
    };

    fn inserted_a_new_blank_line(changes: &[Operation], pos: usize, line_end_pos: usize) -> bool {
        if let [Operation::Retain(move_pos), Operation::Insert(ref inserted_str), Operation::Retain(_)] =
            changes
        {
            move_pos + inserted_str.len() == pos
                && inserted_str.starts_with('\n')
                && inserted_str.chars().skip(1).all(char_is_whitespace)
                && pos == line_end_pos // ensure no characters exists after current position
        } else {
            false
        }
    }

    let doc_changes = doc.changes().changes();
    let text = doc.text().slice(..);
    let range = doc.selection(view.id).primary();
    let pos = range.cursor(text);
    let line_end_pos = line_end_char_index(&text, range.cursor_line(text));

    if inserted_a_new_blank_line(doc_changes, pos, line_end_pos) {
        // Removes tailing whitespaces.
        let transaction =
            Transaction::change_by_selection(doc.text(), doc.selection(view.id), |range| {
                let line_start_pos = text.line_to_char(range.cursor_line(text));
                (line_start_pos, pos, None)
            });
        doc.apply(&transaction, view.id);
    }
}

#[derive(Default)]
pub struct CursorCache(Cell<Option<Option<Position>>>);

impl CursorCache {
    pub fn get(&self, view: &View, doc: &Document) -> Option<Position> {
        if let Some(pos) = self.0.get() {
            return pos;
        }

        let text = doc.text().slice(..);
        let cursor = doc.selection(view.id).primary().cursor(text);
        let res = view.screen_coords_at_pos(doc, text, cursor);
        self.set(res);
        res
    }

    pub fn set(&self, cursor_pos: Option<Position>) {
        self.0.set(Some(cursor_pos))
    }

    pub fn reset(&self) {
        self.0.set(None)
    }
}<|MERGE_RESOLUTION|>--- conflicted
+++ resolved
@@ -5,11 +5,10 @@
         DocumentOpenError, DocumentSavedEvent, DocumentSavedEventFuture, DocumentSavedEventResult,
         Mode, SavePoint,
     },
-<<<<<<< HEAD
-    events::{DocumentClosed, DocumentFocusLost, DocumentOpened, DocumentSaved},
-=======
-    events::{DocumentDidClose, DocumentDidOpen, DocumentFocusLost},
->>>>>>> 388a3b78
+    events::{
+        DocumentClosed, DocumentDidClose, DocumentDidOpen, DocumentFocusLost, DocumentOpened,
+        DocumentSaved,
+    },
     graphics::{CursorKind, Rect},
     handlers::Handlers,
     info::Info,
@@ -1807,11 +1806,7 @@
             let id = self.new_document(doc);
             self.launch_language_servers(id);
 
-<<<<<<< HEAD
-            dispatch(DocumentOpened {
-=======
             helix_event::dispatch(DocumentDidOpen {
->>>>>>> 388a3b78
                 editor: self,
                 doc: id,
             });
@@ -1901,14 +1896,11 @@
 
         self._refresh();
 
-<<<<<<< HEAD
         dispatch(DocumentClosed {
             editor: self,
             doc: doc_id,
         });
-=======
         helix_event::dispatch(DocumentDidClose { editor: self, doc });
->>>>>>> 388a3b78
 
         Ok(())
     }
