--- conflicted
+++ resolved
@@ -22,10 +22,6 @@
 
 [profile.release]
 lto = "thin"
-<<<<<<< HEAD
-debug = true
-=======
->>>>>>> 0efa8207
 
 [profile.opt]
 inherits = "release"
